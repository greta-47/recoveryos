name: Comprehensive CI/CD Pipeline

on:
  push:
    branches: [ "main" ]
    paths-ignore:
      - "**.md"
      - ".github/ISSUE_TEMPLATE/**"
  pull_request:
    branches: [ "main" ]
    paths-ignore:
      - "**.md"
      - ".github/ISSUE_TEMPLATE/**"
  workflow_dispatch:

# Required so security scans can upload SARIF, etc.
permissions:
  contents: read
<<<<<<< HEAD
=======
  pull-requests: read
>>>>>>> ce231574
  security-events: write
  packages: read
  id-token: write

# Avoid duplicate runs fighting each other
concurrency:
  group: ci-${{ github.workflow }}-${{ github.ref }}
  cancel-in-progress: true

jobs:
  lint:
    name: Lint (ruff) + format check
    runs-on: ubuntu-latest
    steps:
      - uses: actions/checkout@v4

      - name: Set up Python 3.11
        uses: actions/setup-python@v5
        with:
          python-version: "3.11"

      - name: Install ruff
        run: python -m pip install -U pip && pip install "ruff>=0.5.0"

      - name: ruff format --check
        run: ruff format --check .

      - name: ruff check
        run: ruff check .

  tests:
    name: Unit tests (if any)
    needs: lint
    runs-on: ubuntu-latest
    # Only run if we actually have tests in the repo
<<<<<<< HEAD
    if: hashFiles('tests/**', '**/test_*.py', '**/*_test.py') != ''
=======
    if: ${{ hashFiles('tests/**') != '' }}
>>>>>>> ce231574
    steps:
      - uses: actions/checkout@v4

      - name: Set up Python 3.11
        uses: actions/setup-python@v5
        with:
          python-version: "3.11"

      - name: Cache pip
        uses: actions/cache@v4
        with:
          path: ~/.cache/pip
          key: ${{ runner.os }}-py311-${{ hashFiles('**/requirements*.txt', '**/pyproject.toml') }}
          restore-keys: |
            ${{ runner.os }}-py311-

      - name: Install deps (best effort)
        run: |
          python -m pip install -U pip
          if [ -f requirements.txt ]; then pip install -r requirements.txt || true; fi
          if [ -f pyproject.toml ]; then pip install -e . || true; fi
          pip install pytest || true

      - name: Run pytest
        run: pytest -q

  security_scans_pr:
    name: Security Scans (pull_request)
    if: github.event_name == 'pull_request'
    runs-on: ubuntu-latest
    continue-on-error: true   # non-blocking on PRs
    steps:
      - uses: actions/checkout@v4
        with:
          fetch-depth: 0

      - name: Gitleaks (non-blocking)
        uses: gitleaks/gitleaks-action@v2
        env:
          GITHUB_TOKEN: ${{ secrets.GITHUB_TOKEN }}

      - name: Trivy filesystem scan (non-blocking)
        uses: aquasecurity/trivy-action@0.33.0
        with:
          scan-type: fs
          format: sarif
          output: trivy-results.sarif
<<<<<<< HEAD
          severity: CRITICAL,HIGH
          ignore-unfixed: true

      - id: sarif-pr
        name: Check SARIF exists
        run: |
          if [ -f trivy-results.sarif ]; then
            echo "exists=true" >> "$GITHUB_OUTPUT"
          fi

      - name: Upload SARIF (Trivy)
        if: ${{ steps.sarif-pr.outputs.exists == 'true' }}
        uses: github/codeql-action/upload-sarif@v3
        with:
          sarif_file: trivy-results.sarif

=======
          scanners: vuln
        continue-on-error: true

      - name: Check SARIF exists
        id: sarif
        run: |
          if [ -f trivy-results.sarif ]; then echo "exists=true" >> "$GITHUB_OUTPUT"; fi

      - name: Upload SARIF (Trivy)
        if: ${{ steps.sarif.outputs.exists == 'true' }}
        uses: github/codeql-action/upload-sarif@v3
        with:
          sarif_file: trivy-results.sarif

>>>>>>> ce231574
  build_and_container_scan:
    name: Build & Container Scan (push to main)
    if: github.event_name == 'push' && github.ref == 'refs/heads/main'
    runs-on: ubuntu-latest
    steps:
      - uses: actions/checkout@v4

      - name: Free disk space
        uses: jlumbroso/free-disk-space@v1.3.1
        with:
          tool-cache: true
          android: true
          dotnet: true
          haskell: true
          large-packages: true
          swap-storage: true

      - name: Prune Docker
        run: |
          docker system prune -af || true
          docker builder prune -af || true

      - name: Set up Buildx
        uses: docker/setup-buildx-action@v3

      - name: Build image (local only, do NOT push)
        uses: docker/build-push-action@v6
        with:
          context: .
          load: true
          tags: local/recoveryos:latest

      - name: Trivy image scan (non-blocking)
        uses: aquasecurity/trivy-action@0.33.0
        with:
          scan-type: image
          image-ref: local/recoveryos:latest
          format: sarif
          output: trivy-results.sarif
<<<<<<< HEAD
          severity: CRITICAL,HIGH
          ignore-unfixed: true

      - id: sarif-main
        name: Check SARIF exists
        run: |
          if [ -f trivy-results.sarif ]; then
            echo "exists=true" >> "$GITHUB_OUTPUT"
          fi

      - name: Upload SARIF (Trivy)
        if: ${{ steps.sarif-main.outputs.exists == 'true' }}
=======
          scanners: vuln
        continue-on-error: true

      - name: Check SARIF exists
        id: sarif-image
        run: |
          if [ -f trivy-results.sarif ]; then echo "exists=true" >> "$GITHUB_OUTPUT"; fi

      - name: Upload SARIF (Trivy)
        if: ${{ steps.sarif-image.outputs.exists == 'true' }}
>>>>>>> ce231574
        uses: github/codeql-action/upload-sarif@v3
        with:
          sarif_file: trivy-results.sarif<|MERGE_RESOLUTION|>--- conflicted
+++ resolved
@@ -16,10 +16,11 @@
 # Required so security scans can upload SARIF, etc.
 permissions:
   contents: read
-<<<<<<< HEAD
-=======
   pull-requests: read
->>>>>>> ce231574
+  security-events: write
+  packages: read
+  id-token: write
+
   security-events: write
   packages: read
   id-token: write
@@ -50,16 +51,20 @@
       - name: ruff check
         run: ruff check .
 
-  tests:
-    name: Unit tests (if any)
-    needs: lint
-    runs-on: ubuntu-latest
-    # Only run if we actually have tests in the repo
-<<<<<<< HEAD
-    if: hashFiles('tests/**', '**/test_*.py', '**/*_test.py') != ''
-=======
-    if: ${{ hashFiles('tests/**') != '' }}
->>>>>>> ce231574
+tests:
+  name: Unit tests (if any)
+  needs: lint
+  runs-on: ubuntu-latest
+  # Only run if we actually have tests in the repo
+  if: ${{ hashFiles('tests/**') != '' }}
+  steps:
+    - uses: actions/checkout@v4
+    - name: Set up Python 3.11
+      uses: actions/setup-python@v5
+      with:
+        python-version: "3.11"
+    ...
+
     steps:
       - uses: actions/checkout@v4
 
@@ -107,24 +112,7 @@
           scan-type: fs
           format: sarif
           output: trivy-results.sarif
-<<<<<<< HEAD
-          severity: CRITICAL,HIGH
-          ignore-unfixed: true
 
-      - id: sarif-pr
-        name: Check SARIF exists
-        run: |
-          if [ -f trivy-results.sarif ]; then
-            echo "exists=true" >> "$GITHUB_OUTPUT"
-          fi
-
-      - name: Upload SARIF (Trivy)
-        if: ${{ steps.sarif-pr.outputs.exists == 'true' }}
-        uses: github/codeql-action/upload-sarif@v3
-        with:
-          sarif_file: trivy-results.sarif
-
-=======
           scanners: vuln
         continue-on-error: true
 
@@ -139,7 +127,6 @@
         with:
           sarif_file: trivy-results.sarif
 
->>>>>>> ce231574
   build_and_container_scan:
     name: Build & Container Scan (push to main)
     if: github.event_name == 'push' && github.ref == 'refs/heads/main'
@@ -179,20 +166,6 @@
           image-ref: local/recoveryos:latest
           format: sarif
           output: trivy-results.sarif
-<<<<<<< HEAD
-          severity: CRITICAL,HIGH
-          ignore-unfixed: true
-
-      - id: sarif-main
-        name: Check SARIF exists
-        run: |
-          if [ -f trivy-results.sarif ]; then
-            echo "exists=true" >> "$GITHUB_OUTPUT"
-          fi
-
-      - name: Upload SARIF (Trivy)
-        if: ${{ steps.sarif-main.outputs.exists == 'true' }}
-=======
           scanners: vuln
         continue-on-error: true
 
@@ -203,7 +176,6 @@
 
       - name: Upload SARIF (Trivy)
         if: ${{ steps.sarif-image.outputs.exists == 'true' }}
->>>>>>> ce231574
         uses: github/codeql-action/upload-sarif@v3
         with:
           sarif_file: trivy-results.sarif