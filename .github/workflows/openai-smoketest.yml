--- conflicted
+++ resolved
@@ -1,24 +1,9 @@
-name: OpenAI Smoketest
-
-on:
-  push:
-    branches: [ main ]
-  workflow_dispatch:
-
-permissions:
-  contents: read
-
 jobs:
   smoketest:
+    if: ${{ secrets.OPENAI_API_KEY != '' }}
     runs-on: ubuntu-latest
-<<<<<<< HEAD
-    continue-on-error: true
-    if: ${{ secrets.OPENAI_API_KEY != '' }}
     permissions:
       contents: read
-
-=======
->>>>>>> ce231574
     steps:
       - uses: actions/checkout@v4
 
@@ -26,11 +11,7 @@
         with:
           python-version: '3.11'
 
-<<<<<<< HEAD
-      - name: Run smoketest
-=======
       - name: Install deps (lockfile if present)
-        if: ${{ secrets.OPENAI_API_KEY != '' }}
         run: |
           python -m pip install -U pip
           if [ -f requirements.lock.txt ]; then
@@ -40,8 +21,6 @@
           fi
 
       - name: Run smoketest
-        if: ${{ secrets.OPENAI_API_KEY != '' }}
->>>>>>> ce231574
         env:
           OPENAI_API_KEY: ${{ secrets.OPENAI_API_KEY }}
-        run: python scripts/openai_provider_test.py+        run: python scripts/openai_provider_test.py
