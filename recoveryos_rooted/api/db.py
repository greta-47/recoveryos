--- conflicted
+++ resolved
@@ -1,23 +1,30 @@
+# db/__init__.py (or the file you’re editing)
 import os
-
-<<<<<<< HEAD
-=======
 from sqlmodel import Session, SQLModel, create_engine
 
->>>>>>> d52e79d9
+# Database URL (defaults to local SQLite for dev)
 DATABASE_URL = os.getenv("DATABASE_URL", "sqlite:///./recoveryos.db")
 engine = create_engine(DATABASE_URL, echo=False)
 
 
 def init_db():
-<<<<<<< HEAD
-    from .models import users, checkins, supporters, tools, risk_events  # noqa
-=======
-    from .models import checkins, risk_events, supporters, tools, users  # noqa
->>>>>>> d52e79d9
+    """
+    Import models so SQLModel.metadata is populated, then create tables.
+    Works whether your models are defined as classes or split into modules.
+    """
+    # Try class-based model imports first
+    try:
+        from .models import Checkin, ConsentRecord, RiskEvent, Supporter, Tool, User  # noqa: F401
+    except Exception:
+        # Fallback to module imports (side-effect: registers tables)
+        try:
+            from .models import checkins, risk_events, supporters, tools, users  # noqa: F401
+        except Exception:
+            # If neither style exists, proceed; create_all will just be a no-op
+            pass
 
     SQLModel.metadata.create_all(engine)
 
 
-def get_session():
+def get_session() -> Session:
     return Session(engine)