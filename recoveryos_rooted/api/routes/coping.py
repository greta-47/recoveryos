from fastapi import APIRouter

from ..services.tools_engine import suggest_tool

router = APIRouter(prefix="/tools", tags=["tools"])


@router.get("/recommend")
<<<<<<< HEAD
def recommend_tool(
    mood: int = 3, urge: int = 3, sleep_hours: float = 7.0, isolation: int = 2
):
    return {
        "tool": suggest_tool(
            mood=mood, urge=urge, sleep_hours=sleep_hours, isolation=isolation
        )
    }
=======
def recommend_tool(mood: int = 3, urge: int = 3, sleep_hours: float = 7.0, isolation: int = 2):
    return {"tool": suggest_tool(mood=mood, urge=urge, sleep_hours=sleep_hours, isolation=isolation)}
>>>>>>> d52e79d9
<|MERGE_RESOLUTION|>--- conflicted
+++ resolved
@@ -6,16 +6,17 @@
 
 
 @router.get("/recommend")
-<<<<<<< HEAD
 def recommend_tool(
-    mood: int = 3, urge: int = 3, sleep_hours: float = 7.0, isolation: int = 2
+    mood: int = 3,
+    urge: int = 3,
+    sleep_hours: float = 7.0,
+    isolation: int = 2,
 ):
     return {
         "tool": suggest_tool(
-            mood=mood, urge=urge, sleep_hours=sleep_hours, isolation=isolation
+            mood=mood,
+            urge=urge,
+            sleep_hours=sleep_hours,
+            isolation=isolation,
         )
-    }
-=======
-def recommend_tool(mood: int = 3, urge: int = 3, sleep_hours: float = 7.0, isolation: int = 2):
-    return {"tool": suggest_tool(mood=mood, urge=urge, sleep_hours=sleep_hours, isolation=isolation)}
->>>>>>> d52e79d9
+    }