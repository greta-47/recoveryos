--- conflicted
+++ resolved
@@ -7,10 +7,4 @@
 
 @router.get("/recommend")
 def recommend_tool(mood: int = 3, urge: int = 3, sleep_hours: float = 7.0, isolation: int = 2):
-<<<<<<< HEAD
-    return {
-        "tool": suggest_tool(mood=mood, urge=urge, sleep_hours=sleep_hours, isolation=isolation)
-    }
-=======
-    return {"tool": suggest_tool(mood=mood, urge=urge, sleep_hours=sleep_hours, isolation=isolation)}
->>>>>>> 8ae12f1a
+    return {"tool": suggest_tool(mood=mood, urge=urge, sleep_hours=sleep_hours, isolation=isolation)}