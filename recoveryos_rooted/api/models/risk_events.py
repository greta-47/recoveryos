--- conflicted
+++ resolved
@@ -1,15 +1,14 @@
+from __future__ import annotations
+
 from datetime import datetime
-<<<<<<< HEAD
-=======
 from typing import Optional
 
 from sqlmodel import Field, SQLModel
->>>>>>> d52e79d9
 
 
 class RiskEvent(SQLModel, table=True):
     id: Optional[int] = Field(default=None, primary_key=True)
-    user_id: int
+    user_id: int = Field(index=True)
     score: float
     factors: str
-    created_at: datetime = Field(default_factory=datetime.utcnow)+    created_at: datetime = Field(default_factory=datetime.utcnow, index=True)