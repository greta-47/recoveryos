<<<<<<< HEAD
from fastapi.testclient import TestClient
from main import app
=======
from api.main import app
from fastapi.testclient import TestClient
>>>>>>> d52e79d9

client = TestClient(app)


def test_root():
    r = client.get("/")
    assert r.status_code == 200
    assert r.json()["ok"] is True<|MERGE_RESOLUTION|>--- conflicted
+++ resolved
@@ -1,10 +1,5 @@
-<<<<<<< HEAD
 from fastapi.testclient import TestClient
-from main import app
-=======
 from api.main import app
-from fastapi.testclient import TestClient
->>>>>>> d52e79d9
 
 client = TestClient(app)
 
@@ -12,4 +7,4 @@
 def test_root():
     r = client.get("/")
     assert r.status_code == 200
-    assert r.json()["ok"] is True+    assert r.json().get("ok") is True