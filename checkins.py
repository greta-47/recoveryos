--- conflicted
+++ resolved
@@ -77,7 +77,7 @@
         le=5,
         description="Social connection: 0 (isolated) to 5 (connected)",
     )
-    # FIX: default must meet constraints (ge=1). Use neutral midpoint = 3.
+    # Default must meet constraints (ge=1). Neutral midpoint = 3.
     energy_level: int = Field(
         3,
         ge=1,
@@ -139,26 +139,21 @@
     Must be trauma-informed, non-shaming, and actionable.
     """
 
-<<<<<<< HEAD
     message: str = Field(
         ..., description="Personalized encouragement or acknowledgment"
     )
     tool: str = Field(
         ..., description="Coping skill or resource (e.g., 'Box breathing 4x4')"
-=======
-    message: str = Field(..., description="Personalized encouragement or acknowledgment")
-    tool: str = Field(..., description="Coping skill or resource (e.g., 'Box breathing 4x4')")
+    )
     category: Literal["grounding", "breathing", "distraction", "connection", "professional-help"] = Field(
         ..., description="Type of coping strategy"
->>>>>>> d52e79d9
-    )
-    category: Literal[
-        "grounding", "breathing", "distraction", "connection", "professional-help"
-    ] = Field(..., description="Type of coping strategy")
+    )
     urgency_level: Literal["low", "moderate", "high"] = Field(
         "low", description="Urgency based on inputs (for routing)"
     )
-    follow_up_suggestion: Optional[str] = Field(None, description="Next step (e.g., 'Text your sponsor')")
+    follow_up_suggestion: Optional[str] = Field(
+        None, description="Next step (e.g., 'Text your sponsor')"
+    )
     timestamp: str = Field(
         default_factory=lambda: datetime.utcnow().isoformat() + "Z",
         description="UTC timestamp of response",
@@ -200,44 +195,57 @@
     moderate = (not high) and (
         ci.sleep_hours < 5 or ci.isolation_score <= 1 or ci.energy_level <= 2
     )
-    urgency = "high" if high else "moderate" if moderate else "low"
+    urgency: Literal["low", "moderate", "high"] = (
+        "high" if high else "moderate" if moderate else "low"
+    )
 
     # Tool & category
     if ci.urge >= 4:
         tool = "Urge Surfing — 5-minute guided wave visualization"
-        category = "grounding"
-        msg = "Thanks for checking in. Strong urges can feel intense and temporary. Let’s ride the wave together."
-        follow = "If the urge stays high after 10 minutes, message your support person or use a craving-delay timer."
+        category: Literal[
+            "grounding", "breathing", "distraction", "connection", "professional-help"
+        ] = "grounding"
+        msg = (
+            "Thanks for checking in. Strong urges can feel intense and temporary. "
+            "Let’s ride the wave together."
+        )
+        follow = (
+            "If the urge stays high after 10 minutes, message your support person "
+            "or use a craving-delay timer."
+        )
     elif ci.mood <= 2:
         tool = "5-4-3-2-1 Grounding"
         category = "grounding"
-        msg = "You’re not alone—low mood happens. Try this short grounding practice to steady your body first."
-        follow = (
-            "After grounding, consider a brief walk or light stretch to shift state."
-        )
+        msg = (
+            "You’re not alone—low mood happens. Try this short grounding practice "
+            "to steady your body first."
+        )
+        follow = "After grounding, consider a brief walk or light stretch to shift state."
     elif ci.sleep_hours < 5:
         tool = "Body Scan (10 min) + Wind-Down Routine"
         category = "breathing"
         msg = "Sleep debt can amplify urges. A brief body scan can calm your system before bed."
-        follow = (
-            "Aim for a consistent bedtime and dim lights 60 minutes earlier tonight."
-        )
+        follow = "Aim for a consistent bedtime and dim lights 60 minutes earlier tonight."
     elif ci.isolation_score <= 1:
         tool = "Connection Micro-task (2 min)"
         category = "connection"
         msg = "Connection helps recovery. A quick check-in with a safe person can lower urges."
-        follow = "Send a two-line text to someone supportive: share one win and one thing you’re trying."
+        follow = (
+            "Send a two-line text to someone supportive: share one win and one thing you’re trying."
+        )
     else:
         tool = "Box Breathing 4×4 (2 min)"
         category = "breathing"
-        msg = "Nice work staying engaged today. A short breath reset can keep momentum going."
+        msg = (
+            "Nice work staying engaged today. A short breath reset can keep momentum going."
+        )
         follow = "Log one helpful action you’ll repeat tomorrow."
 
     return SuggestionOut(
         message=msg,
         tool=tool,
-        category=category,  # type: ignore[arg-type]
-        urgency_level=urgency,  # type: ignore[arg-type]
+        category=category,
+        urgency_level=urgency,
         follow_up_suggestion=follow,
     )
 
@@ -257,7 +265,6 @@
     energy_risk = 1.0 if ci.energy_level <= 2 else 0.0
 
     # Weights (sum to 1.0 conceptually, then scale to 10)
-<<<<<<< HEAD
     score_0_1 = (
         urge_risk * 0.55
         + mood_risk * 0.20
@@ -265,14 +272,10 @@
         + iso_risk * 0.10
         + energy_risk * 0.05
     )
-=======
-    score_0_1 = urge_risk * 0.55 + mood_risk * 0.20 + sleep_risk * 0.10 + iso_risk * 0.10 + energy_risk * 0.05
->>>>>>> d52e79d9
     score = round(min(max(score_0_1 * 10, 0.0), 10.0), 2)
 
-    engagement_flag: Literal["high", "medium", "low"]
     if ci.notes and len(ci.notes.strip()) >= 40:
-        engagement_flag = "high"
+        engagement_flag: Literal["high", "medium", "low"] = "high"
     elif ci.notes:
         engagement_flag = "medium"
     else:
@@ -299,4 +302,4 @@
     "CheckinAnalytics",
     "suggest_from_checkin",
     "analytics_from_checkin",
-]+]
