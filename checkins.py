--- conflicted
+++ resolved
@@ -137,9 +137,9 @@
 
     message: str = Field(..., description="Personalized encouragement or acknowledgment")
     tool: str = Field(..., description="Coping skill or resource (e.g., 'Box breathing 4x4')")
-    category: Literal[
-        "grounding", "breathing", "distraction", "connection", "professional-help"
-    ] = Field(..., description="Type of coping strategy")
+    category: Literal["grounding", "breathing", "distraction", "connection", "professional-help"] = Field(
+        ..., description="Type of coping strategy"
+    )
     urgency_level: Literal["low", "moderate", "high"] = Field(
         "low", description="Urgency based on inputs (for routing)"
     )
@@ -182,30 +182,19 @@
     """
     # Urgency heuristic
     high = ci.urge >= 4 or ci.mood <= 2
-    moderate = (not high) and (
-        ci.sleep_hours < 5 or ci.isolation_score <= 1 or ci.energy_level <= 2
-    )
+    moderate = (not high) and (ci.sleep_hours < 5 or ci.isolation_score <= 1 or ci.energy_level <= 2)
     urgency = "high" if high else "moderate" if moderate else "low"
 
     # Tool & category
     if ci.urge >= 4:
         tool = "Urge Surfing — 5-minute guided wave visualization"
         category = "grounding"
-        msg = (
-            "Thanks for checking in. Strong urges can feel intense and temporary. "
-            "Let's ride the wave together."
-        )
-        follow = (
-            "If the urge stays high after 10 minutes, message your support person "
-            "or use a craving-delay timer."
-        )
+        msg = "Thanks for checking in. Strong urges can feel intense and temporary. Let’s ride the wave together."
+        follow = "If the urge stays high after 10 minutes, message your support person or use a craving-delay timer."
     elif ci.mood <= 2:
         tool = "5-4-3-2-1 Grounding"
         category = "grounding"
-        msg = (
-            "You're not alone—low mood happens. Try this short grounding practice "
-            "to steady your body first."
-        )
+        msg = "You’re not alone—low mood happens. Try this short grounding practice to steady your body first."
         follow = "After grounding, consider a brief walk or light stretch to shift state."
     elif ci.sleep_hours < 5:
         tool = "Body Scan (10 min) + Wind-Down Routine"
@@ -216,10 +205,7 @@
         tool = "Connection Micro-task (2 min)"
         category = "connection"
         msg = "Connection helps recovery. A quick check-in with a safe person can lower urges."
-        follow = (
-            "Send a two-line text to someone supportive: share one win and one thing "
-            "you're trying."
-        )
+        follow = "Send a two-line text to someone supportive: share one win and one thing you’re trying."
     else:
         tool = "Box Breathing 4×4 (2 min)"
         category = "breathing"
@@ -235,9 +221,7 @@
     )
 
 
-def analytics_from_checkin(
-    ci: CheckinIn, user_id: str, date: Optional[str] = None
-) -> CheckinAnalytics:
+def analytics_from_checkin(ci: CheckinIn, user_id: str, date: Optional[str] = None) -> CheckinAnalytics:
     """
     Convert a CheckinIn to a CheckinAnalytics record with a simple risk score.
     Risk score (0–10) is a weighted combination of risk factors.
@@ -250,17 +234,7 @@
     energy_risk = 1.0 if ci.energy_level <= 2 else 0.0
 
     # Weights (sum to 1.0 conceptually, then scale to 10)
-<<<<<<< HEAD
-    score_0_1 = (
-        urge_risk * 0.55
-        + mood_risk * 0.20
-        + sleep_risk * 0.10
-        + iso_risk * 0.10
-        + energy_risk * 0.05
-    )
-=======
     score_0_1 = urge_risk * 0.55 + mood_risk * 0.20 + sleep_risk * 0.10 + iso_risk * 0.10 + energy_risk * 0.05
->>>>>>> 8ae12f1a
     score = round(min(max(score_0_1 * 10, 0.0), 10.0), 2)
 
     engagement_flag: Literal["high", "medium", "low"]
