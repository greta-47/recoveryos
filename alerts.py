# alerts.py
import logging
import os
from datetime import datetime, timedelta
from typing import Dict, List, Optional

import httpx
from tenacity import retry, retry_if_exception_type, stop_after_attempt, wait_exponential

logger = logging.getLogger("recoveryos")

# --- Config ---
SLACK_WEBHOOK = os.getenv("SLACK_WEBHOOK", "").strip()  # Incoming Webhook URL
RISK_HIGH_THRESHOLD = float(os.getenv("RISK_HIGH_THRESHOLD", "7.0"))
ALERT_THROTTLE_MINUTES = int(os.getenv("ALERT_THROTTLE_MINUTES", "30"))  # per user_id

# In-memory throttle map (simple, process-local)
_last_sent_at: dict[str, datetime] = {}


def _risk_level(score: float) -> str:
    if score >= 9:
        return "Severe"
    if score >= 7:
        return "High"
    if score >= 4:
        return "Moderate"
    return "Low"


def _sanitize_user(user_id: str) -> str:
    # Enforce de-identification in Slack: no emails/phones/real names
    uid = (user_id or "anon").strip()
    return uid if uid.startswith("anon-") else f"anon-{uid[-6:]}"


def _build_blocks(
    user_id: str,
    risk_score: float,
    factors: List[Dict],
    suggested_action: str,
) -> List[Dict]:
    top = None
    try:
        top = max(factors or [], key=lambda x: float(x.get("impact", 0)))
    except Exception:
        top = None

    key_factors_lines = []
    for f in (factors or [])[:3]:
        name = str(f.get("name", "Factor")).strip()
        explanation = str(f.get("explanation", "")).strip()
        key_factors_lines.append(f"• *{name}*: {explanation}")

    key_factors_text = "\n".join(key_factors_lines) or "No key factors available."

    level = _risk_level(risk_score)
    uid = _sanitize_user(user_id)

    return [
        {
            "type": "header",
            "text": {"type": "plain_text", "text": "High Risk Alert", "emoji": True},
        },
        {
            "type": "section",
            "text": {
                "type": "mrkdwn",
                "text": f"🚨 *{level}* — Patient `{uid}`",
            },
        },
        {
            "type": "context",
            "elements": [
                {
                    "type": "mrkdwn",
                    "text": f"*Score:* {risk_score:.1f}/10"
                    + (f" | *Top factor:* {top.get('name')}" if top and top.get("name") else ""),
                }
            ],
        },
        {"type": "divider"},
        {
            "type": "section",
            "text": {"type": "mrkdwn", "text": f"*Suggested action:* {suggested_action}"},
        },
        {
            "type": "section",
            "text": {"type": "mrkdwn", "text": f"*Key factors (top 3):*\n{key_factors_text}"},
        },
        {
            "type": "context",
            "elements": [
                {
                    "type": "mrkdwn",
<<<<<<< HEAD
                    "text": "⚠️ This is a *support signal*, not a diagnosis. "
                    "Use clinical judgment. No PHI included.",
=======
                    "text": "⚠️ This is a *support signal*, not a diagnosis. Use clinical judgment. No PHI included.",
>>>>>>> 8ae12f1a
                }
            ],
        },
    ]


@retry(
    retry=retry_if_exception_type(httpx.RequestError),
    wait=wait_exponential(multiplier=0.5, min=0.5, max=4),
    stop=stop_after_attempt(3),
    reraise=True,
)
def _post_to_slack(webhook: str, payload: Dict) -> None:
    with httpx.Client(timeout=5.0) as client:
        r = client.post(webhook, json=payload)
        r.raise_for_status()


def send_clinician_alert(
    user_id: str,
    risk_score: float,
    factors: List[Dict],
    suggested_action: str,
    *,
    webhook: Optional[str] = None,
    throttle_minutes: Optional[int] = None,
) -> None:
    """
    Synchronous helper suitable for FastAPI BackgroundTasks.
    De-identified by design. Retries transient network errors.
    """
    webhook = (webhook or SLACK_WEBHOOK or "").strip()
    if not webhook:
        logger.warning("SLACK_WEBHOOK not set — skipping alert")
        return

    # Only send when risk high (configurable)
    if risk_score < RISK_HIGH_THRESHOLD:
        logger.info(
            "Risk below threshold — not alerting (score=%.2f < %.2f)",
            risk_score,
            RISK_HIGH_THRESHOLD,
        )
        return

    # Simple per-user throttle to avoid spam
    cooldown = timedelta(
        minutes=(throttle_minutes if throttle_minutes is not None else ALERT_THROTTLE_MINUTES)
    )
    now = datetime.utcnow()
    last = _last_sent_at.get(user_id)
    if last and (now - last) < cooldown:
        logger.info("Throttled alert for user=%s (last sent %s)", user_id, last.isoformat() + "Z")
        return

    blocks = _build_blocks(user_id, risk_score, factors, suggested_action)
    payload = {"blocks": blocks}

    try:
        _post_to_slack(webhook, payload)
        _last_sent_at[user_id] = now
        logger.info("High-risk alert sent | user=%s | score=%.2f", user_id, risk_score)
    except httpx.HTTPStatusError as e:
        logger.error(
            "Slack webhook HTTP error %s: %s", e.response.status_code, e.response.text[:300]
        )
    except httpx.RequestError as e:
        logger.error("Slack webhook network error: %s", str(e))
    except Exception as e:
        logger.error("Slack webhook unexpected error: %s", str(e))


# Convenience: use inside a FastAPI route
def queue_clinician_alert(
    background_tasks, *, user_id: str, risk_score: float, factors: List[Dict], suggested_action: str
) -> None:
    background_tasks.add_task(
        send_clinician_alert,
        user_id=user_id,
        risk_score=risk_score,
        factors=factors,
        suggested_action=suggested_action,
    )


__all__ = ["send_clinician_alert", "queue_clinician_alert"]<|MERGE_RESOLUTION|>--- conflicted
+++ resolved
@@ -93,12 +93,7 @@
             "elements": [
                 {
                     "type": "mrkdwn",
-<<<<<<< HEAD
-                    "text": "⚠️ This is a *support signal*, not a diagnosis. "
-                    "Use clinical judgment. No PHI included.",
-=======
                     "text": "⚠️ This is a *support signal*, not a diagnosis. Use clinical judgment. No PHI included.",
->>>>>>> 8ae12f1a
                 }
             ],
         },
@@ -137,17 +132,11 @@
 
     # Only send when risk high (configurable)
     if risk_score < RISK_HIGH_THRESHOLD:
-        logger.info(
-            "Risk below threshold — not alerting (score=%.2f < %.2f)",
-            risk_score,
-            RISK_HIGH_THRESHOLD,
-        )
+        logger.info("Risk below threshold — not alerting (score=%.2f < %.2f)", risk_score, RISK_HIGH_THRESHOLD)
         return
 
     # Simple per-user throttle to avoid spam
-    cooldown = timedelta(
-        minutes=(throttle_minutes if throttle_minutes is not None else ALERT_THROTTLE_MINUTES)
-    )
+    cooldown = timedelta(minutes=(throttle_minutes if throttle_minutes is not None else ALERT_THROTTLE_MINUTES))
     now = datetime.utcnow()
     last = _last_sent_at.get(user_id)
     if last and (now - last) < cooldown:
@@ -162,9 +151,7 @@
         _last_sent_at[user_id] = now
         logger.info("High-risk alert sent | user=%s | score=%.2f", user_id, risk_score)
     except httpx.HTTPStatusError as e:
-        logger.error(
-            "Slack webhook HTTP error %s: %s", e.response.status_code, e.response.text[:300]
-        )
+        logger.error("Slack webhook HTTP error %s: %s", e.response.status_code, e.response.text[:300])
     except httpx.RequestError as e:
         logger.error("Slack webhook network error: %s", str(e))
     except Exception as e:
