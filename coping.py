# coping.py
import logging
import os
from datetime import datetime
from typing import Dict, List, Literal, Optional

from fastapi import APIRouter, BackgroundTasks, HTTPException, status
from pydantic import BaseModel, Field

try:
    from alerts import queue_clinician_alert
except Exception:  # fallback if alerts.py missing during local tests

<<<<<<< HEAD
    def queue_clinician_alert(  # type: ignore[misc]
        background_tasks,
        user_id: str,
        risk_score: float,
        factors: list,
        suggested_action: str,
    ):
=======
    def queue_clinician_alert(*args, **kwargs):
>>>>>>> d52e79d9
        pass


logger = logging.getLogger("recoveryos")

RISK_HIGH_THRESHOLD = float(os.getenv("RISK_HIGH_THRESHOLD", "7.0"))


# ----------------------
# Models
# ----------------------
class CopingRequest(BaseModel):
    mood: int = Field(3, ge=1, le=5, description="1=struggling, 5=strong")
    urge: int = Field(3, ge=1, le=5, description="1=low, 5=high")
    sleep_hours: float = Field(7.0, ge=0, le=24, description="Hours slept last night")
    isolation: int = Field(3, ge=1, le=5, description="1=isolated, 5=connected")
    energy: int = Field(3, ge=1, le=5, description="1=exhausted, 5=energized")
    craving_type: Optional[
        Literal["alcohol", "opioid", "stimulant", "benzo", "other"]
    ] = Field(None, description="Substance the urge is for (if known)")
    context: Optional[str] = Field(
        None,
        max_length=200,
        description="Brief context (avoid PHI: no names, locations)",
    )

    model_config = {
        "json_schema_extra": {
            "examples": [
                {
                    "mood": 2,
                    "urge": 5,
                    "sleep_hours": 5.0,
                    "isolation": 1,
                    "energy": 1,
                    "craving_type": "stimulant",
                    "context": "After argument with partner",
                }
            ]
        }
    }


class CopingResponse(BaseModel):
    tool: str = Field(..., description="Name of the coping skill")
    description: str = Field(..., description="How to do it (1–2 sentences)")
    category: Literal[
<<<<<<< HEAD
        "grounding",
        "breathing",
        "distraction",
        "connection",
        "body-scan",
        "mindfulness",
        "professional-help",
    ] = Field(..., description="Type of tool")
    urgency_level: Literal["low", "moderate", "high"] = Field(
        "moderate", description="For routing logic"
    )
    suggested_duration: str = Field(
        "5 minutes", description="Recommended time to spend"
    )
=======
        "grounding", "breathing", "distraction", "connection", "body-scan", "mindfulness", "professional-help"
    ] = Field(..., description="Type of tool")
    urgency_level: Literal["low", "moderate", "high"] = Field("moderate", description="For routing logic")
    suggested_duration: str = Field("5 minutes", description="Recommended time to spend")
>>>>>>> d52e79d9
    message: str = Field(..., description="Personalized encouragement")
    timestamp: str = Field(
        default_factory=lambda: f"{datetime.utcnow().isoformat()}Z",
        description="UTC timestamp",
    )
    resources: List[str] = Field(
        default_factory=list,
        description="Optional: links to videos, audio, or handouts",
    )

    # For UI + alerts
    risk_score: float = Field(0.0, ge=0, le=10, description="0–10 composite risk score")
    risk_level: Literal["Low", "Moderate", "High", "Severe"] = Field(
        "Low", description="Discrete risk level"
    )
    risk_factors: List[Dict] = Field(
        default_factory=list, description="Top contributing factors"
    )



router = APIRouter(prefix="/coping", tags=["coping"])


# ----------------------
# Minimal rule-based engine + risk model (stub)
# ----------------------
def _risk_analyze(mood: int, urge: int, isolation: int, energy: int) -> Dict:
    # very simple composite
    score = (
        (urge * 1.8)
        + max(0, 3 - mood) * 0.8
        + max(0, 3 - isolation) * 0.6
        + max(0, 3 - energy) * 0.6
    )
    score = max(0.0, min(10.0, score))
    if score >= 9:
        level = "Severe"
    elif score >= 7:
        level = "High"
    elif score >= 4:
        level = "Moderate"
    else:
        level = "Low"
    factors = []
    if urge >= 4:
<<<<<<< HEAD
        factors.append(
            {
                "name": "High Urge",
                "impact": 0.8,
                "explanation": "Self-reported urge is high (≥4).",
            }
        )
    if mood <= 2:
        factors.append(
            {"name": "Low Mood", "impact": 0.5, "explanation": "Mood is low (≤2)."}
        )
    if isolation <= 2:
        factors.append(
            {
                "name": "Isolation",
                "impact": 0.4,
                "explanation": "Social connection is low (≤2).",
            }
        )
    if energy <= 2:
        factors.append(
            {
                "name": "Exhaustion",
                "impact": 0.3,
                "explanation": "Energy level is very low (≤2).",
            }
        )
=======
        factors.append({"name": "High Urge", "impact": 0.8, "explanation": "Self-reported urge is high (≥4)."})
    if mood <= 2:
        factors.append({"name": "Low Mood", "impact": 0.5, "explanation": "Mood is low (≤2)."})
    if isolation <= 2:
        factors.append({"name": "Isolation", "impact": 0.4, "explanation": "Social connection is low (≤2)."})
    if energy <= 2:
        factors.append({"name": "Exhaustion", "impact": 0.3, "explanation": "Energy level is very low (≤2)."})
>>>>>>> d52e79d9
    return {"score": round(score, 1), "level": level, "factors": factors[:3]}


def _suggest_tool(
<<<<<<< HEAD
    mood: int,
    urge: int,
    sleep_hours: float,
    isolation: int,
    energy: int,
    craving_type: Optional[str],
=======
    mood: int, urge: int, sleep_hours: float, isolation: int, energy: int, craving_type: Optional[str]
>>>>>>> d52e79d9
) -> Dict:
    tool = "Box Breathing"
    description = "Inhale 4s, hold 4s, exhale 4s, hold 4s. Repeat for 5 minutes."
    category = "breathing"
    urgency_level = "low"
    suggested_duration = "5 minutes"
    message = "You’re not alone. This simple breath can help you reset."

    if urge >= 4:
        urgency_level = "high"
        if craving_type == "opioid":
            tool = "Urge Surfing"
            description = "Visualize the urge as a wave. It rises, peaks, and falls. Ride it without acting."
            category = "grounding"
            suggested_duration = "5–7 minutes"
            message = "This urge will pass. Surf it; you don’t have to act on it."
        elif energy <= 2:
            tool = "Progressive Muscle Relaxation"
            description = "Tense and release each muscle group from toes to head."
            category = "body-scan"
            message = "When exhaustion meets craving, this can help your body let go."
        else:
            tool = "5-4-3-2-1 Grounding"
            description = "Name 5 things you see, 4 you feel, 3 you hear, 2 you smell, 1 you taste."
            category = "grounding"
            message = (
                "You’re here. You’re safe. Use your senses to return to the present."
            )
    elif mood <= 2 and isolation <= 2:
        urgency_level = "moderate"
        tool = "Reach Out Script"
        description = "Text a trusted person: 'I’m having a tough moment. Can I talk for 5 minutes?'"
        category = "connection"
        suggested_duration = "10 minutes"
        message = "Connection is medicine. One sentence can shift the weight."
    elif sleep_hours < 5:
        urgency_level = "moderate"
        tool = "Body Scan Meditation"
        description = (
            "Scan attention from toes to head, noticing tension without judgment."
        )
        category = "mindfulness"
        suggested_duration = "10 minutes"
        message = (
            "When sleep feels far away, this can help your body relax enough to rest."
        )

    return {
        "tool": tool,
        "description": description,
        "category": category,
        "urgency_level": urgency_level,
        "suggested_duration": suggested_duration,
        "message": message,
        "resources": (
            ["https://recoveryos.app/guided/urge-surfing.mp3"]
            if category == "grounding"
            else []
        ),
    }


# ----------------------
# Routes
# ----------------------
@router.post("/recommend", response_model=CopingResponse)
def recommend_coping_tool(request: CopingRequest, background_tasks: BackgroundTasks):
    try:
        tool_data = _suggest_tool(
            mood=request.mood,
            urge=request.urge,
            sleep_hours=request.sleep_hours,
            isolation=request.isolation,
            energy=request.energy,
            craving_type=request.craving_type,
        )
        risk = _risk_analyze(
            request.mood, request.urge, request.isolation, request.energy
        )
        anon_user_id = "anon-user"  # TODO: replace with your de-identified user id
        suggested_action = "Offer same-day check-in"

        if risk["score"] >= RISK_HIGH_THRESHOLD:
            queue_clinician_alert(
                background_tasks,
                user_id=anon_user_id,
                risk_score=risk["score"],
                factors=risk["factors"],
                suggested_action=suggested_action,
            )

        return CopingResponse(
            **tool_data,
            risk_score=risk["score"],
            risk_level=risk["level"],
            risk_factors=risk["factors"],
        )

    except Exception as e:
        logger.error(f"Coping tool failed | Error: {str(e)}")
        raise HTTPException(
            status_code=status.HTTP_500_INTERNAL_SERVER_ERROR,
            detail="Coping tool generation failed",
        )



@router.get("/healthz")
def coping_health():
    return {"status": "ok", "service": "coping-engine"}<|MERGE_RESOLUTION|>--- conflicted
+++ resolved
@@ -10,8 +10,6 @@
 try:
     from alerts import queue_clinician_alert
 except Exception:  # fallback if alerts.py missing during local tests
-
-<<<<<<< HEAD
     def queue_clinician_alert(  # type: ignore[misc]
         background_tasks,
         user_id: str,
@@ -19,9 +17,7 @@
         factors: list,
         suggested_action: str,
     ):
-=======
-    def queue_clinician_alert(*args, **kwargs):
->>>>>>> d52e79d9
+        # no-op in local fallback
         pass
 
 
@@ -69,7 +65,6 @@
     tool: str = Field(..., description="Name of the coping skill")
     description: str = Field(..., description="How to do it (1–2 sentences)")
     category: Literal[
-<<<<<<< HEAD
         "grounding",
         "breathing",
         "distraction",
@@ -84,12 +79,6 @@
     suggested_duration: str = Field(
         "5 minutes", description="Recommended time to spend"
     )
-=======
-        "grounding", "breathing", "distraction", "connection", "body-scan", "mindfulness", "professional-help"
-    ] = Field(..., description="Type of tool")
-    urgency_level: Literal["low", "moderate", "high"] = Field("moderate", description="For routing logic")
-    suggested_duration: str = Field("5 minutes", description="Recommended time to spend")
->>>>>>> d52e79d9
     message: str = Field(..., description="Personalized encouragement")
     timestamp: str = Field(
         default_factory=lambda: f"{datetime.utcnow().isoformat()}Z",
@@ -108,7 +97,6 @@
     risk_factors: List[Dict] = Field(
         default_factory=list, description="Top contributing factors"
     )
-
 
 
 router = APIRouter(prefix="/coping", tags=["coping"])
@@ -134,15 +122,11 @@
         level = "Moderate"
     else:
         level = "Low"
-    factors = []
+
+    factors: List[Dict] = []
     if urge >= 4:
-<<<<<<< HEAD
-        factors.append(
-            {
-                "name": "High Urge",
-                "impact": 0.8,
-                "explanation": "Self-reported urge is high (≥4).",
-            }
+        factors.append(
+            {"name": "High Urge", "impact": 0.8, "explanation": "Self-reported urge is high (≥4)."}
         )
     if mood <= 2:
         factors.append(
@@ -150,43 +134,22 @@
         )
     if isolation <= 2:
         factors.append(
-            {
-                "name": "Isolation",
-                "impact": 0.4,
-                "explanation": "Social connection is low (≤2).",
-            }
+            {"name": "Isolation", "impact": 0.4, "explanation": "Social connection is low (≤2)."}
         )
     if energy <= 2:
         factors.append(
-            {
-                "name": "Exhaustion",
-                "impact": 0.3,
-                "explanation": "Energy level is very low (≤2).",
-            }
-        )
-=======
-        factors.append({"name": "High Urge", "impact": 0.8, "explanation": "Self-reported urge is high (≥4)."})
-    if mood <= 2:
-        factors.append({"name": "Low Mood", "impact": 0.5, "explanation": "Mood is low (≤2)."})
-    if isolation <= 2:
-        factors.append({"name": "Isolation", "impact": 0.4, "explanation": "Social connection is low (≤2)."})
-    if energy <= 2:
-        factors.append({"name": "Exhaustion", "impact": 0.3, "explanation": "Energy level is very low (≤2)."})
->>>>>>> d52e79d9
+            {"name": "Exhaustion", "impact": 0.3, "explanation": "Energy level is very low (≤2)."}
+        )
     return {"score": round(score, 1), "level": level, "factors": factors[:3]}
 
 
 def _suggest_tool(
-<<<<<<< HEAD
     mood: int,
     urge: int,
     sleep_hours: float,
     isolation: int,
     energy: int,
     craving_type: Optional[str],
-=======
-    mood: int, urge: int, sleep_hours: float, isolation: int, energy: int, craving_type: Optional[str]
->>>>>>> d52e79d9
 ) -> Dict:
     tool = "Box Breathing"
     description = "Inhale 4s, hold 4s, exhale 4s, hold 4s. Repeat for 5 minutes."
@@ -212,9 +175,7 @@
             tool = "5-4-3-2-1 Grounding"
             description = "Name 5 things you see, 4 you feel, 3 you hear, 2 you smell, 1 you taste."
             category = "grounding"
-            message = (
-                "You’re here. You’re safe. Use your senses to return to the present."
-            )
+            message = "You’re here. You’re safe. Use your senses to return to the present."
     elif mood <= 2 and isolation <= 2:
         urgency_level = "moderate"
         tool = "Reach Out Script"
@@ -225,14 +186,14 @@
     elif sleep_hours < 5:
         urgency_level = "moderate"
         tool = "Body Scan Meditation"
-        description = (
-            "Scan attention from toes to head, noticing tension without judgment."
-        )
+        description = "Scan attention from toes to head, noticing tension without judgment."
         category = "mindfulness"
         suggested_duration = "10 minutes"
-        message = (
-            "When sleep feels far away, this can help your body relax enough to rest."
-        )
+        message = "When sleep feels far away, this can help your body relax enough to rest."
+
+    resources = (
+        ["https://recoveryos.app/guided/urge-surfing.mp3"] if category == "grounding" else []
+    )
 
     return {
         "tool": tool,
@@ -241,11 +202,7 @@
         "urgency_level": urgency_level,
         "suggested_duration": suggested_duration,
         "message": message,
-        "resources": (
-            ["https://recoveryos.app/guided/urge-surfing.mp3"]
-            if category == "grounding"
-            else []
-        ),
+        "resources": resources,
     }
 
 
@@ -263,9 +220,8 @@
             energy=request.energy,
             craving_type=request.craving_type,
         )
-        risk = _risk_analyze(
-            request.mood, request.urge, request.isolation, request.energy
-        )
+        risk = _risk_analyze(request.mood, request.urge, request.isolation, request.energy)
+
         anon_user_id = "anon-user"  # TODO: replace with your de-identified user id
         suggested_action = "Offer same-day check-in"
 
@@ -293,7 +249,6 @@
         )
 
 
-
 @router.get("/healthz")
 def coping_health():
     return {"status": "ok", "service": "coping-engine"}