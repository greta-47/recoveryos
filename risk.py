--- conflicted
+++ resolved
@@ -6,16 +6,6 @@
 
 
 @router.get("/score")
-<<<<<<< HEAD
-def get_score(
-    urge: int = 3,
-    mood: int = 3,
-    sleep_hours: float = 7.0,
-    isolation: int = 2,
-    lang_signal: float = 0.0,
-):
-=======
 def get_score(urge: int = 3, mood: int = 3, sleep_hours: float = 7.0, isolation: int = 2, lang_signal: float = 0.0):
->>>>>>> 8ae12f1a
     s = score(urge, mood, sleep_hours, isolation, lang_signal)
     return {"score": s, "factors": explain(urge, mood, sleep_hours, isolation, lang_signal)}