--- conflicted
+++ resolved
@@ -1,13 +1,13 @@
 """
-main.py — RecoveryOS API (refactor Option B, copy-paste ready)
+main.py — RecoveryOS API (refactor, copy-paste ready)
 
 - Env-driven config (APP_NAME, APP_VERSION, API_KEY, CORS_ORIGINS)
 - Structured JSON logging with request IDs + safe client fingerprinting
 - Optional API key auth via X-API-Key (disable by omitting API_KEY)
 - /healthz, /checkins, /agents/run endpoints
 - Guardrails: prompt-injection filter, PHI redaction
-- Optional routers: coping, briefing
-- Static UI mounting if folder exists
+- Optional routers: coping, briefing(s)
+- Static UI mounting if 'ui/' exists
 """
 
 import json
@@ -23,59 +23,23 @@
 from fastapi import Depends, FastAPI, Header, HTTPException, Request
 from fastapi.exceptions import RequestValidationError
 from fastapi.middleware.cors import CORSMiddleware
-<<<<<<< HEAD
-from fastapi.responses import JSONResponse
-=======
 from fastapi.responses import JSONResponse, PlainTextResponse
->>>>>>> d52e79d9
 from fastapi.staticfiles import StaticFiles
 from pydantic import BaseModel, Field
 
-# Import your multi-agent pipeline
-<<<<<<< HEAD
-from agents import run_multi_agent
-from fastapi import UploadFile, File
-from typing import Dict, Any, Optional, Union, List
-=======
-try:
-    from agents import run_multi_agent
-except Exception:
-    run_multi_agent = None
->>>>>>> d52e79d9
-
-# Optional routers
-try:
-    from coping import router as coping_router
-except Exception:
-    coping_router = None  # type: ignore[assignment]
-
-try:
-    from briefing import router as briefing_router
-except Exception:
-    briefing_router = None  # type: ignore[assignment]
-
-<<<<<<< HEAD
-# ----------------------
-# Logging Setup
-# ----------------------
-logging.basicConfig(
-    level=logging.INFO,
-    format="%(asctime)s | %(levelname)s | %(message)s",
-    handlers=[logging.StreamHandler()],
-)
-=======
-# ---------------------------------------------------------------------------
+# ----------------------
 # Settings
-# ---------------------------------------------------------------------------
+# ----------------------
 APP_NAME = os.getenv("APP_NAME", "RecoveryOS API")
 APP_VERSION = os.getenv("APP_VERSION", "0.1.0")
 API_KEY = os.getenv("API_KEY")
-ALLOWED_ORIGINS = [o for o in os.getenv("CORS_ORIGINS", "http://localhost:3000,http://127.0.0.1:3000").split(",") if o]
-
-
-# ---------------------------------------------------------------------------
+ALLOWED_ORIGINS = [
+    o for o in os.getenv("CORS_ORIGINS", "http://localhost:3000,http://127.0.0.1:3000").split(",") if o
+]
+
+# ----------------------
 # Structured logging
-# ---------------------------------------------------------------------------
+# ----------------------
 class JsonLogFormatter(logging.Formatter):
     def format(self, record: logging.LogRecord) -> str:
         base = {
@@ -84,64 +48,23 @@
             "logger": record.name,
             "time": int(time.time() * 1000),
         }
+        # Allow structured extras via record.extra dict
         if hasattr(record, "extra") and isinstance(record.extra, dict):
             base.update(record.extra)
         if record.exc_info:
             base["exc"] = self.formatException(record.exc_info)
         return json.dumps(base)
 
-
->>>>>>> d52e79d9
 logger = logging.getLogger("recoveryos")
 logger.setLevel(logging.INFO)
 if not logger.handlers:
-    h = logging.StreamHandler()
-    h.setFormatter(JsonLogFormatter())
-    logger.addHandler(h)
-
-<<<<<<< HEAD
-try:
-    from multimodal import process_multimodal_input
-    from emotion_ai import analyze_emotion_and_respond
-    from clinical_agents import analyze_complex_case
-    from autonomous_workflows import setup_user_workflows, execute_user_workflows
-    from federated_learning import create_federated_manager
-    from differential_privacy import create_clinical_privacy_protector
-    from causal_ai import create_causal_inference_engine
-    from edge_ai import create_edge_ai_manager
-    from neuromorphic import create_neuromorphic_processor
-    from graph_neural_networks import create_recovery_graph_analyzer
-    from quantum_crypto import create_quantum_crypto
-    from explainable_ai import create_explainable_ai_engine
-    from elite_config import get_elite_config, is_elite_feature_enabled, EliteFeature
-    from observability_enhanced import (
-        track_elite_endpoint_enhanced,
-        enhanced_observability,
-    )
-    from feature_flags import feature_flags
-except Exception as e:
-    logger.warning(f"Advanced AI modules not available: {e}")
-    process_multimodal_input = None  # type: ignore[assignment]
-    analyze_emotion_and_respond = None  # type: ignore[assignment]
-    analyze_complex_case = None  # type: ignore[assignment]
-    setup_user_workflows = None  # type: ignore[assignment]
-    execute_user_workflows = None  # type: ignore[assignment]
-
-
-# ----------------------
-# App & Middleware
-# ----------------------
-app = FastAPI(
-    title="RecoveryOS API",
-    version="0.1.0",
-    description="AI-powered relapse prevention platform for addiction recovery",
-)
-=======
->>>>>>> d52e79d9
-
-# ---------------------------------------------------------------------------
+    _h = logging.StreamHandler()
+    _h.setFormatter(JsonLogFormatter())
+    logger.addHandler(_h)
+
+# ----------------------
 # Utils
-# ---------------------------------------------------------------------------
+# ----------------------
 def safe_client_fingerprint(request: Request) -> str:
     host = request.client.host if request.client else "unknown"
     coarse_ts = int(time.time() // 60)
@@ -149,24 +72,47 @@
     h.update(f"{host}-{coarse_ts}".encode())
     return h.hexdigest()
 
-
 def now_iso() -> str:
     return datetime.now(tz=timezone.utc).isoformat().replace("+00:00", "Z")
 
-
-# ---------------------------------------------------------------------------
+# ----------------------
+# Optional imports
+# ----------------------
+try:
+    from agents import run_multi_agent  # type: ignore
+except Exception:
+    run_multi_agent = None  # type: ignore[assignment]
+
+try:
+    from coping import router as coping_router  # type: ignore
+except Exception:
+    coping_router = None  # type: ignore[assignment]
+
+# Support either file name: briefings.py or briefing.py
+briefing_router = None
+try:
+    from briefings import router as _briefings_router  # type: ignore
+    briefing_router = _briefings_router
+except Exception:
+    try:
+        from briefing import router as _briefing_router  # type: ignore
+        briefing_router = _briefing_router
+    except Exception:
+        briefing_router = None  # type: ignore[assignment]
+
+# ----------------------
 # Auth
-# ---------------------------------------------------------------------------
+# ----------------------
 def api_key_auth(x_api_key: Optional[str] = Header(default=None)) -> None:
+    # If API_KEY is not set, auth is disabled
     if API_KEY is None:
         return
     if x_api_key != API_KEY:
         raise HTTPException(status_code=401, detail="Invalid API key")
 
-
-# ---------------------------------------------------------------------------
-# App
-# ---------------------------------------------------------------------------
+# ----------------------
+# App & Middleware
+# ----------------------
 app = FastAPI(title=APP_NAME, version=APP_VERSION, description="AI-powered relapse prevention platform")
 
 app.add_middleware(
@@ -181,32 +127,14 @@
 if os.path.isdir("ui"):
     app.mount("/ui", StaticFiles(directory="ui", html=True), name="ui")
 
-
-<<<<<<< HEAD
-
-# ----------------------
-=======
-# ---------------------------------------------------------------------------
->>>>>>> d52e79d9
+# ----------------------
 # Models
-# ---------------------------------------------------------------------------
+# ----------------------
 class Checkin(BaseModel):
-<<<<<<< HEAD
-    mood: int = Field(
-        ..., ge=1, le=5, description="Mood level: 1 (struggling) to 5 (strong)"
-    )
+    mood: int = Field(..., ge=1, le=5, description="Mood level: 1 (struggling) to 5 (strong)")
     urge: int = Field(..., ge=1, le=5, description="Urge to use: 1 (low) to 5 (high)")
     sleep_hours: float = Field(0, ge=0, le=24, description="Hours slept last night")
-    isolation_score: int = Field(
-        0, ge=0, le=5, description="Social connection: 1 (isolated) to 5 (connected)"
-    )
-=======
-    mood: int = Field(..., ge=1, le=5)
-    urge: int = Field(..., ge=1, le=5)
-    sleep_hours: float = Field(0, ge=0, le=24)
-    isolation_score: int = Field(0, ge=0, le=5)
->>>>>>> d52e79d9
-
+    isolation_score: int = Field(0, ge=0, le=5, description="Social connection: 0 (isolated) to 5 (connected)")
 
 class AgentsIn(BaseModel):
     topic: str = Field(..., min_length=5, max_length=200)
@@ -216,67 +144,35 @@
         max_length=500,
     )
 
-
-class EmotionalAnalysisIn(BaseModel):
-    text: str = Field(..., min_length=1, max_length=1000)
-    user_id: Optional[int] = None
-
-
-class ClinicalCaseIn(BaseModel):
-    case_data: Dict[str, Any]
-    case_type: str = Field(
-        ..., description="dual_diagnosis, poly_substance, or trauma_informed"
-    )
-
-
-
-# ---------------------------------------------------------------------------
-# Middleware
-# ---------------------------------------------------------------------------
+# ----------------------
+# Middleware (request/response logging with request ID)
+# ----------------------
 @app.middleware("http")
 async def add_request_id(request: Request, call_next):
     request_id = request.headers.get("X-Request-ID", str(uuid.uuid4()))
     client_fp = safe_client_fingerprint(request)
     logger.info(
         "request",
-        extra={
-            "extra": {
-                "path": request.url.path,
-                "method": request.method,
-                "request_id": request_id,
-                "client_fp": client_fp,
-            }
-        },
+        extra={"extra": {"path": request.url.path, "method": request.method, "request_id": request_id, "client_fp": client_fp}},
     )
     try:
         response = await call_next(request)
         response.headers["X-Request-ID"] = request_id
         logger.info(
             "response",
-            extra={
-                "extra": {
-                    "path": request.url.path,
-                    "status": response.status_code,
-                    "request_id": request_id,
-                    "client_fp": client_fp,
-                }
-            },
+            extra={"extra": {"path": request.url.path, "status": response.status_code, "request_id": request_id, "client_fp": client_fp}},
         )
         return response
     except Exception:
-        logger.exception(
-            "unhandled_error",
-            extra={"extra": {"path": request.url.path, "request_id": request_id, "client_fp": client_fp}},
-        )
+        logger.exception("unhandled_error", extra={"extra": {"path": request.url.path, "request_id": request_id, "client_fp": client_fp}})
         return JSONResponse(
             status_code=500,
             content={"error": {"type": "server_error", "message": "Unexpected error", "request_id": request_id}},
         )
 
-
-# ---------------------------------------------------------------------------
+# ----------------------
 # Exception handlers
-# ---------------------------------------------------------------------------
+# ----------------------
 @app.exception_handler(RequestValidationError)
 async def validation_exception_handler(request: Request, exc: RequestValidationError):
     request_id = request.headers.get("X-Request-ID", "")
@@ -292,7 +188,6 @@
         },
     )
 
-
 @app.exception_handler(HTTPException)
 async def http_exception_handler(request: Request, exc: HTTPException):
     request_id = request.headers.get("X-Request-ID", "")
@@ -301,47 +196,16 @@
         content={"error": {"type": "http_error", "message": exc.detail, "request_id": request_id}},
     )
 
-
-# ---------------------------------------------------------------------------
+# ----------------------
 # Routes
-# ---------------------------------------------------------------------------
+# ----------------------
 @app.get("/", response_class=JSONResponse)
 def root():
-<<<<<<< HEAD
-    return {
-        "ok": True,
-        "service": "RecoveryOS",
-        "version": app.version,
-        "timestamp": datetime.utcnow().isoformat() + "Z",
-        "environment": "production",
-    }
-=======
     return {"ok": True, "service": APP_NAME, "version": APP_VERSION, "timestamp": now_iso()}
-
->>>>>>> d52e79d9
-
 
 @app.get("/healthz", response_class=JSONResponse)
 def health():
-<<<<<<< HEAD
-    return {
-        "status": "ok",
-        "app": "RecoveryOS",
-        "timestamp": datetime.utcnow().isoformat() + "Z",
-    }
-
-
-@app.post("/checkins")
-def create_checkin(checkin: Checkin, request: Request):
-    client_ip = request.client.host if request.client else "unknown"
-    request_id = f"req-{hash(f'{client_ip}-{datetime.utcnow().timestamp()}') % 10**8}"
-    logger.info(
-        f"Check-in received | ID={request_id} | Urge={checkin.urge} | Mood={checkin.mood}"
-    )
-=======
     return {"status": "ok", "app": APP_NAME, "timestamp": now_iso()}
-
->>>>>>> d52e79d9
 
 @app.post("/checkins", dependencies=[Depends(api_key_auth)])
 def create_checkin(checkin: Checkin, request: Request):
@@ -356,561 +220,68 @@
         tool = "Breathing — Box breathing 4x4"
     logger.info(
         "checkin",
-        extra={
-            "extra": {
-                "request_id": request_id,
-                "urge": checkin.urge,
-                "mood": checkin.mood,
-                "tool": tool,
-                "client_fp": safe_client_fingerprint(request),
-            }
-        },
+        extra={"extra": {"request_id": request_id, "urge": checkin.urge, "mood": checkin.mood, "tool": tool, "client_fp": safe_client_fingerprint(request)}},
     )
     return {
         "message": "Check-in received",
         "tool": tool,
         "data": checkin.dict(),
-<<<<<<< HEAD
-        "timestamp": datetime.utcnow().isoformat() + "Z",
-=======
         "timestamp": now_iso(),
->>>>>>> d52e79d9
         "request_id": request_id,
     }
 
-
-<<<<<<< HEAD
-@app.post("/agents/run")
-def agents_run(body: AgentsIn, request: Request):
-    client_host = request.client.host if request.client else "unknown"
-    request_id = (
-        f"agent-{hash(f'{client_host}-{datetime.utcnow().timestamp()}') % 10**8}"
-    )
-    logger.info(f"Agent pipeline started | ID={request_id} | Topic='{body.topic}'")
-    try:
-        # Prompt injection safety
-        if re.search(r"password|token|secret|PHI", body.topic, re.I):
-            raise HTTPException(
-                status_code=400, detail="Invalid topic — restricted keywords detected"
-            )
-
-        user_context = {"user_id": "anonymous"}
-        result = run_multi_agent(body.topic, body.horizon, body.okrs, user_context)
-
-        # De-identification scan
-        for key in ["researcher", "analyst", "critic", "strategist", "advisor_memo"]:
-            if key in result and result[key]:
-                if re.search(r"patient \d+|name:|DOB:", result[key], re.I):
-                    logger.warning(
-                        f"Potential PHI detected in {key} output — redacting"
-                    )
-                    result[key] = "[REDACTED] Output may contain sensitive data."
-
-        logger.info(f"Agent pipeline completed | ID={request_id}")
-        return {
-            **result,
-            "request_id": request_id,
-            "timestamp": datetime.utcnow().isoformat() + "Z",
-        }
-
-    except HTTPException:
-        raise
-    except Exception as e:
-        logger.error(f"Agent pipeline failed | ID={request_id} | Error={str(e)}")
-        raise HTTPException(
-            status_code=500, detail="Internal agent error — please try again"
-        )
-
-
-@app.post("/ai/emotion-analysis")
-def emotion_analysis(body: EmotionalAnalysisIn):
-    if analyze_emotion_and_respond is None:
-        raise HTTPException(status_code=503, detail="Emotional AI not available")
-
-    try:
-        user_context = {"user_id": body.user_id} if body.user_id else {}
-        result = analyze_emotion_and_respond(body.text, user_context)
-        return {**result, "timestamp": datetime.utcnow().isoformat() + "Z"}
-    except Exception as e:
-        logger.error(f"Emotion analysis failed | Error={str(e)}")
-        raise HTTPException(status_code=500, detail="Emotion analysis failed")
-
-
-@app.post("/ai/clinical-analysis")
-def clinical_analysis(body: ClinicalCaseIn):
-    if analyze_complex_case is None:
-        raise HTTPException(status_code=503, detail="Clinical AI not available")
-
-    try:
-        result = analyze_complex_case(body.case_data)
-        return {**result, "timestamp": datetime.utcnow().isoformat() + "Z"}
-    except Exception as e:
-        logger.error(f"Clinical analysis failed | Error={str(e)}")
-        raise HTTPException(status_code=500, detail="Clinical analysis failed")
-
-
-@app.post("/ai/multimodal-upload")
-async def multimodal_upload(file: UploadFile = File(...)):
-    if process_multimodal_input is None:
-        raise HTTPException(
-            status_code=503, detail="Multimodal processing not available"
-        )
-
-    try:
-        file_data = await file.read()
-        result = process_multimodal_input(
-            file_data,
-            file.filename or "unknown",
-            file.content_type or "application/octet-stream",
-        )
-        return {**result, "timestamp": datetime.utcnow().isoformat() + "Z"}
-    except Exception as e:
-        logger.error(f"Multimodal processing failed | Error={str(e)}")
-        raise HTTPException(status_code=500, detail="Multimodal processing failed")
-
-
-@app.post("/workflows/setup/{user_id}")
-def setup_workflows(user_id: int, preferences: Dict[str, Any]):
-    if setup_user_workflows is None:
-        raise HTTPException(
-            status_code=503, detail="Autonomous workflows not available"
-        )
-
-    try:
-        workflow_ids = setup_user_workflows(user_id, preferences)
-        return {
-            "user_id": user_id,
-            "workflow_ids": workflow_ids,
-            "message": f"Set up {len(workflow_ids)} workflows",
-            "timestamp": datetime.utcnow().isoformat() + "Z",
-        }
-    except Exception as e:
-        logger.error(f"Workflow setup failed | Error={str(e)}")
-        raise HTTPException(status_code=500, detail="Workflow setup failed")
-
-
-@app.post("/workflows/execute/{user_id}")
-def execute_workflows(user_id: int, context: Dict[str, Any]):
-    if execute_user_workflows is None:
-        raise HTTPException(
-            status_code=503, detail="Autonomous workflows not available"
-        )
-
-    try:
-        results = execute_user_workflows(user_id, context)
-        return {
-            "user_id": user_id,
-            "workflow_results": results,
-            "executed_count": len(results),
-            "timestamp": datetime.utcnow().isoformat() + "Z",
-        }
-    except Exception as e:
-        logger.error(f"Workflow execution failed | Error={str(e)}")
-        raise HTTPException(status_code=500, detail="Workflow execution failed")
-
-
-@app.post("/elite/federated-learning/train")
-@track_elite_endpoint_enhanced("federated_learning")
-def federated_learning_train(client_data: Dict[str, Any]):
-    if not is_elite_feature_enabled(EliteFeature.FEDERATED_LEARNING):
-        raise HTTPException(status_code=503, detail="Federated learning not enabled")
-
-    try:
-        manager = create_federated_manager()
-
-        client_id = client_data.get("client_id", "anonymous_client")
-        client_weights = client_data.get("client_weights", [])
-
-        if client_id not in manager.clients:
-            manager.register_client(client_id)
-
-        formatted_data = {client_id: {"weights": client_weights}}
-        results = manager.federated_round(formatted_data)
-
-        return {
-            "global_weights_updated": results is not None,
-            "training_metrics": manager.get_training_metrics(),
-            "client_id": client_id,
-            "federated_round": manager.aggregator.round_number,
-            "timestamp": datetime.utcnow().isoformat() + "Z",
-        }
-    except Exception as e:
-        logger.error(f"Federated learning failed | Error={str(e)}")
-        raise HTTPException(status_code=500, detail="Federated learning failed")
-
-
-@app.post("/elite/causal-analysis/analyze")
-@track_elite_endpoint_enhanced("causal_analysis")
-def causal_analysis(user_state: Dict[str, Any]):
-    if not is_elite_feature_enabled(EliteFeature.CAUSAL_AI):
-        raise HTTPException(status_code=503, detail="Causal AI not enabled")
-
-    try:
-        engine = create_causal_inference_engine()
-        analysis = engine.analyze_causal_factors(user_state)
-        return analysis
-    except Exception as e:
-        logger.error(f"Causal analysis failed | Error={str(e)}")
-        raise HTTPException(status_code=500, detail="Causal analysis failed")
-
-
-@app.post("/elite/edge-ai/deploy")
-@track_elite_endpoint_enhanced("edge_ai")
-def deploy_edge_model(request_data: Dict[str, Any]):
-    if not is_elite_feature_enabled(EliteFeature.EDGE_AI):
-        raise HTTPException(status_code=503, detail="Edge AI not enabled")
-
-    try:
-        manager = create_edge_ai_manager()
-        model_type = request_data.get("model_type", "emotion")
-
-        model_type_mapping = {
-            "emotion_classifier": "emotion",
-            "risk_predictor": "risk",
-            "emotion": "emotion",
-            "risk": "risk",
-        }
-
-        mapped_model_type = model_type_mapping.get(model_type, "emotion")
-        deployment_id = manager.deploy_model(mapped_model_type)
-
-        if deployment_id:
-            client_code = manager.get_client_deployment_code(deployment_id)
-            return {
-                "deployment_id": deployment_id,
-                "model_type": mapped_model_type,
-                "original_request": model_type,
-                "client_code": client_code,
-                "deployment_status": "deployed",
-                "timestamp": datetime.utcnow().isoformat() + "Z",
-            }
-        else:
-            raise HTTPException(status_code=500, detail="Model deployment failed")
-    except Exception as e:
-        logger.error(f"Edge AI deployment failed | Error={str(e)}")
-        raise HTTPException(status_code=500, detail="Edge AI deployment failed")
-
-
-@app.post("/elite/neuromorphic/process")
-@track_elite_endpoint_enhanced("neuromorphic")
-def neuromorphic_processing(emotional_inputs: Dict[str, Any]):
-    if not is_elite_feature_enabled(EliteFeature.NEUROMORPHIC):
-        raise HTTPException(
-            status_code=503, detail="Neuromorphic processing not enabled"
-        )
-
-    try:
-        processor = create_neuromorphic_processor()
-        results = processor.process_emotional_state(emotional_inputs)
-        return results
-    except Exception as e:
-        logger.error(f"Neuromorphic processing failed | Error={str(e)}")
-        raise HTTPException(status_code=500, detail="Neuromorphic processing failed")
-
-
-@app.post("/elite/graph-neural/analyze")
-@track_elite_endpoint_enhanced("graph_neural")
-def graph_neural_analysis(request_data: Dict[str, Any]):
-    if not is_elite_feature_enabled(EliteFeature.GRAPH_NEURAL_NETWORKS):
-        raise HTTPException(status_code=503, detail="Graph neural networks not enabled")
-
-    try:
-        analyzer = create_recovery_graph_analyzer()
-        user_id = request_data.get("user_id", "anonymous")
-        user_state = request_data.get("user_state", {})
-        analysis = analyzer.analyze_user_recovery_network(user_id, user_state)
-        return analysis
-    except Exception as e:
-        logger.error(f"Graph analysis failed | Error={str(e)}")
-        raise HTTPException(status_code=500, detail="Graph analysis failed")
-
-
-@app.post("/elite/quantum-crypto/encrypt")
-@track_elite_endpoint_enhanced("quantum_crypto")
-def quantum_encrypt(request_data: Dict[str, Any]):
-    if not is_elite_feature_enabled(EliteFeature.QUANTUM_CRYPTO):
-        raise HTTPException(status_code=503, detail="Quantum cryptography not enabled")
-
-    try:
-        crypto = create_quantum_crypto()
-        key_id = crypto.generate_keypair()
-        plaintext = request_data.get("plaintext", "")
-        result = crypto.encrypt(key_id, plaintext)
-
-        if result:
-            return result
-        else:
-            raise HTTPException(status_code=500, detail="Quantum encryption failed")
-    except Exception as e:
-        logger.error(f"Quantum encryption failed | Error={str(e)}")
-        raise HTTPException(status_code=500, detail="Quantum encryption failed")
-
-
-@app.post("/elite/explainable-ai/predict")
-@track_elite_endpoint_enhanced("explainable_ai")
-def explainable_prediction(prediction_request: Dict[str, Any]):
-    if not is_elite_feature_enabled(EliteFeature.EXPLAINABLE_AI):
-        raise HTTPException(status_code=503, detail="Explainable AI not enabled")
-
-    try:
-        engine = create_explainable_ai_engine()
-        input_data = prediction_request.get("input_data", {})
-        prediction = prediction_request.get("prediction", {})
-        explanation = engine.explain_prediction(input_data, prediction)
-        return explanation
-    except Exception as e:
-        logger.error(f"Explainable AI failed | Error={str(e)}")
-        raise HTTPException(status_code=500, detail="Explainable AI failed")
-
-
-@app.post("/elite/differential-privacy/analyze")
-@track_elite_endpoint_enhanced("differential_privacy")
-def differential_privacy_analyze(request_data: Dict[str, Any]):
-    if not is_elite_feature_enabled(EliteFeature.DIFFERENTIAL_PRIVACY):
-        raise HTTPException(status_code=503, detail="Differential privacy not enabled")
-
-    try:
-        protector = create_clinical_privacy_protector()
-        analysis_type = request_data.get("analysis_type", "emotion_analysis")
-        epsilon = request_data.get("epsilon", 1.0)
-        input_data = request_data.get("data", [])
-        result: Union[Dict[str, float], List[Dict[str, Any]], Dict[str, str]] = {}
-
-        if analysis_type == "emotion_analysis":
-            if isinstance(input_data, list):
-                emotion_dict = {}
-                for i, val in enumerate(input_data):
-                    if isinstance(val, str):
-                        positive_words = [
-                            "happy",
-                            "good",
-                            "great",
-                            "excellent",
-                            "wonderful",
-                            "amazing",
-                        ]
-                        negative_words = [
-                            "sad",
-                            "bad",
-                            "terrible",
-                            "awful",
-                            "horrible",
-                            "stressed",
-                        ]
-
-                        val_lower = val.lower()
-                        score = 0.5  # neutral default
-                        if any(word in val_lower for word in positive_words):
-                            score = 0.8
-                        elif any(word in val_lower for word in negative_words):
-                            score = 0.2
-                        emotion_dict[f"emotion_{i}"] = score
-                    else:
-                        emotion_dict[f"emotion_{i}"] = float(val)
-                result = protector.privatize_emotion_analysis(
-                    emotion_dict, "anonymous", epsilon
-                )
-            else:
-                result = protector.privatize_emotion_analysis(
-                    input_data, "anonymous", epsilon
-                )
-        elif analysis_type == "risk_assessment":
-            if isinstance(input_data, list):
-                risk_factors = [
-                    {"name": f"factor_{i}", "score": float(val)}
-                    for i, val in enumerate(input_data)
-                ]
-                risk_result = protector.privatize_risk_assessment(
-                    risk_factors, "anonymous", epsilon
-                )
-                result = risk_result
-            else:
-                risk_result = protector.privatize_risk_assessment(
-                    input_data, "anonymous", epsilon
-                )
-                result = risk_result
-        else:
-            if isinstance(input_data, dict):
-                stats_result = protector.privatize_aggregated_stats(input_data, epsilon)
-                result = stats_result
-            else:
-                result = {"error": "Unsupported data type for privacy analysis"}
-
-        return {
-            "analysis_type": analysis_type,
-            "privacy_epsilon": float(epsilon),
-            "result": result,
-            "privacy_guaranteed": True,
-            "timestamp": datetime.utcnow().isoformat() + "Z",
-        }
-    except Exception as e:
-        logger.error(f"Differential privacy analysis failed | Error={str(e)}")
-        raise HTTPException(
-            status_code=500, detail="Differential privacy analysis failed"
-        )
-
-
-@app.post("/elite/continual-learning/train")
-@track_elite_endpoint_enhanced("continual_learning")
-def continual_learning_train(task_data: Dict[str, Any]):
-    if not is_elite_feature_enabled(EliteFeature.CONTINUAL_LEARNING):
-        raise HTTPException(status_code=503, detail="Continual learning not enabled")
-
-    try:
-        from continual_learning import create_continual_learner
-
-        learner = create_continual_learner()
-
-        task_id = task_data.get("task_id", "default_task")
-        training_data = task_data.get("task_data", {})
-
-        if isinstance(training_data, dict):
-            training_data = [training_data]
-        elif not isinstance(training_data, list):
-            training_data = [{"data": training_data}]
-
-        result = learner.learn_new_task(task_id, training_data)
-        performance = learner._evaluate_performance(training_data)
-
-        return {
-            "task_id": task_id,
-            "training_result": result,
-            "knowledge_retention": performance,
-            "timestamp": datetime.utcnow().isoformat() + "Z",
-        }
-    except Exception as e:
-        logger.error(
-            f"Continual learning failed | Error={str(e)} | TaskData={task_data}"
-        )
-        raise HTTPException(
-            status_code=500, detail=f"Continual learning failed: {str(e)}"
-        )
-
-
-@app.post("/elite/homomorphic/compute")
-@track_elite_endpoint_enhanced("homomorphic")
-def homomorphic_compute(computation_request: Dict[str, Any]):
-    if not is_elite_feature_enabled(EliteFeature.HOMOMORPHIC_ENCRYPTION):
-        raise HTTPException(
-            status_code=503, detail="Homomorphic encryption not enabled"
-        )
-
-    try:
-        from homomorphic_encryption import create_homomorphic_processor
-
-        processor = create_homomorphic_processor()
-
-        operation = computation_request.get("operation", "secure_sum")
-        data = computation_request.get("data", [])
-
-        if operation == "secure_sum":
-            result = processor.secure_risk_aggregation(data)
-        elif operation == "secure_aggregation":
-            result = processor.secure_risk_aggregation(data)
-        elif operation == "outcome_comparison":
-            group_a = computation_request.get("group_a", [])
-            group_b = computation_request.get("group_b", [])
-            result = processor.secure_outcome_comparison(group_a, group_b)
-        else:
-            result = {"error": f"Unknown operation: {operation}"}
-
-        return {
-            "operation": operation,
-            "result": result,
-            "privacy_guaranteed": True,
-            "computation_summary": processor.get_computation_summary(),
-            "timestamp": datetime.utcnow().isoformat() + "Z",
-        }
-    except Exception as e:
-        logger.error(f"Homomorphic encryption failed | Error={str(e)}")
-        raise HTTPException(status_code=500, detail="Homomorphic encryption failed")
-
-
-@app.get("/elite/system-status")
-@track_elite_endpoint_enhanced("system_status")
-def elite_system_status():
-    try:
-        config = get_elite_config()
-        return config.get_system_status()
-    except Exception as e:
-        logger.error(f"Elite system status failed | Error={str(e)}")
-        raise HTTPException(status_code=500, detail="System status unavailable")
-
-
-@app.get("/elite/metrics")
-@track_elite_endpoint_enhanced("elite_metrics")
-def elite_metrics():
-    """Get elite AI system metrics"""
-    try:
-        if feature_flags.is_enabled("enhanced_observability"):
-            return enhanced_observability.get_metrics_summary()
-        else:
-            return {"message": "Enhanced observability not enabled"}
-    except Exception as e:
-        logger.error(f"Elite metrics failed | Error={str(e)}")
-        raise HTTPException(status_code=500, detail="Metrics unavailable")
-
-
-@app.get("/metrics")
-def prometheus_metrics():
-    """Prometheus metrics endpoint for monitoring"""
-    try:
-        from fastapi.responses import Response
-
-        return Response(
-            enhanced_observability.get_prometheus_metrics(), media_type="text/plain"
-        )
-    except Exception as e:
-        logger.error(f"Prometheus metrics failed | Error={str(e)}")
-        raise HTTPException(status_code=500, detail="Metrics unavailable")
-
-=======
 @app.post("/agents/run", dependencies=[Depends(api_key_auth)])
 def agents_run(body: AgentsIn, request: Request):
     request_id = str(uuid.uuid4())
     if run_multi_agent is None:
         raise HTTPException(status_code=503, detail="Agent pipeline unavailable")
+    # Simple prompt-injection / sensitive term guard
     if re.search(r"password|token|secret|PHI", body.topic, re.I):
         raise HTTPException(status_code=400, detail="Invalid topic — restricted keywords detected")
     try:
         result = run_multi_agent(body.topic, body.horizon, body.okrs)
+        # De-identification scan
         for key in ["researcher", "analyst", "critic", "strategist", "advisor_memo"]:
             if key in result and isinstance(result[key], str):
-                if re.search(r"patient \\d+|name:|DOB:", result[key], re.I):
+                if re.search(r"patient \d+|name:|DOB:", result[key], re.I):
                     logger.warning("PHI detected", extra={"extra": {"request_id": request_id, "field": key}})
                     result[key] = "[REDACTED] Output may contain sensitive data."
         return {**result, "request_id": request_id, "timestamp": now_iso()}
-    except Exception as e:
+    except Exception:
         logger.exception("agent_error", extra={"extra": {"request_id": request_id}})
         raise HTTPException(status_code=500, detail="Internal agent error — please try again")
->>>>>>> d52e79d9
-
-
+
+# ----------------------
 # Optional routers
+# ----------------------
 if coping_router:
     app.include_router(coping_router)
 if briefing_router:
-<<<<<<< HEAD
     app.include_router(briefing_router)
-=======
-    app.include_router(briefing_router)
-
+
+# ----------------------
 # Optional metrics (soft dependency)
-try:
-    from starlette_exporter import PrometheusMiddleware, handle_metrics
+# ----------------------
+try:
+    from starlette_exporter import PrometheusMiddleware, handle_metrics  # type: ignore
 
     app.add_middleware(PrometheusMiddleware)
     app.add_route("/metrics", handle_metrics)
 except Exception:
-
     @app.get("/metrics", include_in_schema=False)
     async def metrics_placeholder():
         return PlainTextResponse("starlette_exporter not installed")
 
-
+# ----------------------
 # Entrypoint
+# ----------------------
 if __name__ == "__main__":
     import uvicorn
 
-    uvicorn.run("main:app", host="0.0.0.0", port=int(os.getenv("PORT", "8000")), reload=True, proxy_headers=True)
->>>>>>> d52e79d9
+    uvicorn.run(
+        "main:app",
+        host="0.0.0.0",
+        port=int(os.getenv("PORT", "8000")),
+        reload=True,
+        proxy_headers=True,
+    )
