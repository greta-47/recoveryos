# main.py
from fastapi import FastAPI, HTTPException, Request
from fastapi.middleware.cors import CORSMiddleware
from fastapi.responses import JSONResponse
from fastapi.staticfiles import StaticFiles
from pydantic import BaseModel, Field
from datetime import datetime
import logging
import re

# Import your multi-agent pipeline
from agents import run_multi_agent
from fastapi import UploadFile, File
from typing import Dict, Any, Optional, Union, List

# Optional routers (only if present)
try:
    from coping import router as coping_router
except Exception:
    coping_router = None  # type: ignore[assignment]

try:
    from briefing import router as briefing_router
except Exception:
    briefing_router = None  # type: ignore[assignment]

# ----------------------
# Logging Setup
# ----------------------
logging.basicConfig(
    level=logging.INFO,
    format="%(asctime)s | %(levelname)s | %(message)s",
    handlers=[logging.StreamHandler()],
)
logger = logging.getLogger("recoveryos")

try:
    from multimodal import process_multimodal_input
    from emotion_ai import analyze_emotion_and_respond
    from clinical_agents import analyze_complex_case
    from autonomous_workflows import setup_user_workflows, execute_user_workflows
    from federated_learning import create_federated_manager
    from differential_privacy import create_clinical_privacy_protector
    from causal_ai import create_causal_inference_engine
    from edge_ai import create_edge_ai_manager
    from neuromorphic import create_neuromorphic_processor
    from graph_neural_networks import create_recovery_graph_analyzer
    from quantum_crypto import create_quantum_crypto
    from explainable_ai import create_explainable_ai_engine
    from elite_config import get_elite_config, is_elite_feature_enabled, EliteFeature
    from observability_enhanced import (
        track_elite_endpoint_enhanced,
        enhanced_observability,
    )
    from feature_flags import feature_flags
except Exception as e:
    logger.warning(f"Advanced AI modules not available: {e}")
    process_multimodal_input = None  # type: ignore[assignment]
    analyze_emotion_and_respond = None  # type: ignore[assignment]
    analyze_complex_case = None  # type: ignore[assignment]
    setup_user_workflows = None  # type: ignore[assignment]
    execute_user_workflows = None  # type: ignore[assignment]


# ----------------------
# App & Middleware
# ----------------------
app = FastAPI(
    title="RecoveryOS API",
    version="0.1.0",
    description="AI-powered relapse prevention platform for addiction recovery",
)

# Secure CORS (tight)
ALLOWED_ORIGINS = [
    "http://localhost:8000",
    "http://127.0.0.1:8000",
    "http://localhost:3000",
    "http://127.0.0.1:3000",
    "https://recoveryos.app",
]
app.add_middleware(
    CORSMiddleware,
    allow_origins=ALLOWED_ORIGINS,
    allow_credentials=True,
    allow_methods=["POST", "GET"],
    allow_headers=["*"],
    expose_headers=["X-Request-ID"],
)

# Serve static UI (e.g., /ui/agents.html)
app.mount("/ui", StaticFiles(directory="ui", html=True), name="ui")


# ----------------------
# Models
# ----------------------
class Checkin(BaseModel):
    mood: int = Field(
        ..., ge=1, le=5, description="Mood level: 1 (struggling) to 5 (strong)"
    )
    urge: int = Field(..., ge=1, le=5, description="Urge to use: 1 (low) to 5 (high)")
    sleep_hours: float = Field(0, ge=0, le=24, description="Hours slept last night")
    isolation_score: int = Field(
        0, ge=0, le=5, description="Social connection: 1 (isolated) to 5 (connected)"
    )


class AgentsIn(BaseModel):
    topic: str = Field(..., min_length=5, max_length=200)
    horizon: str = Field(default="90 days", max_length=50)
    okrs: str = Field(
        default="1) Cash-flow positive 2) Consistent scaling 3) CSAT 85%",
        max_length=500,
    )


class EmotionalAnalysisIn(BaseModel):
    text: str = Field(..., min_length=1, max_length=1000)
    user_id: Optional[int] = None


class ClinicalCaseIn(BaseModel):
    case_data: Dict[str, Any]
    case_type: str = Field(
        ..., description="dual_diagnosis, poly_substance, or trauma_informed"
    )


# ----------------------
# Routes
# ----------------------
@app.get("/", response_class=JSONResponse)
def root():
    return {
        "ok": True,
        "service": "RecoveryOS",
        "version": app.version,
        "timestamp": datetime.utcnow().isoformat() + "Z",
        "environment": "production",
    }


@app.get("/healthz", response_class=JSONResponse)
def health():
    return {
        "status": "ok",
        "app": "RecoveryOS",
        "timestamp": datetime.utcnow().isoformat() + "Z",
    }


@app.post("/checkins")
def create_checkin(checkin: Checkin, request: Request):
    client_ip = request.client.host if request.client else "unknown"
    request_id = f"req-{hash(f'{client_ip}-{datetime.utcnow().timestamp()}') % 10**8}"
    logger.info(
        f"Check-in received | ID={request_id} | Urge={checkin.urge} | Mood={checkin.mood}"
    )

    # Safety guardrail
    if checkin.urge >= 4:
        tool = "Urge Surfing — 5-minute guided wave visualization"
    elif checkin.mood <= 2:
        tool = "Grounding — 5-4-3-2-1 sensory exercise"
    elif checkin.sleep_hours < 5:
        tool = "Sleep Hygiene Tip: Try a 10-minute body scan"
    else:
        tool = "Breathing — Box breathing 4x4"

    logger.info(f"Tool suggested | ID={request_id} | Tool='{tool}'")
    return {
        "message": "Check-in received",
        "tool": tool,
        "data": checkin.dict(),
        "timestamp": datetime.utcnow().isoformat() + "Z",
        "request_id": request_id,
    }


@app.post("/agents/run")
def agents_run(body: AgentsIn, request: Request):
<<<<<<< HEAD
    client_host = request.client.host if request.client else "unknown"
    request_id = (
        f"agent-{hash(f'{client_host}-{datetime.utcnow().timestamp()}') % 10**8}"
    )
=======
    client_host = request.client.host if request.client else 'unknown'
    request_id = f"agent-{hash(f'{client_host}-{datetime.utcnow().timestamp()}') % 10**8}"
>>>>>>> 24989d5f
    logger.info(f"Agent pipeline started | ID={request_id} | Topic='{body.topic}'")
    try:
        # Prompt injection safety
        if re.search(r"password|token|secret|PHI", body.topic, re.I):
            raise HTTPException(
                status_code=400, detail="Invalid topic — restricted keywords detected"
            )

        user_context = {"user_id": "anonymous"}
        result = run_multi_agent(body.topic, body.horizon, body.okrs, user_context)

        # De-identification scan
        for key in ["researcher", "analyst", "critic", "strategist", "advisor_memo"]:
            if key in result and result[key]:
                if re.search(r"patient \d+|name:|DOB:", result[key], re.I):
                    logger.warning(
                        f"Potential PHI detected in {key} output — redacting"
                    )
                    result[key] = "[REDACTED] Output may contain sensitive data."

        logger.info(f"Agent pipeline completed | ID={request_id}")
        return {
            **result,
            "request_id": request_id,
            "timestamp": datetime.utcnow().isoformat() + "Z",
        }

    except HTTPException:
        raise
    except Exception as e:
        logger.error(f"Agent pipeline failed | ID={request_id} | Error={str(e)}")
        raise HTTPException(
            status_code=500, detail="Internal agent error — please try again"
        )


@app.post("/ai/emotion-analysis")
def emotion_analysis(body: EmotionalAnalysisIn):
    if analyze_emotion_and_respond is None:
        raise HTTPException(status_code=503, detail="Emotional AI not available")

    try:
        user_context = {"user_id": body.user_id} if body.user_id else {}
        result = analyze_emotion_and_respond(body.text, user_context)
        return {**result, "timestamp": datetime.utcnow().isoformat() + "Z"}
    except Exception as e:
        logger.error(f"Emotion analysis failed | Error={str(e)}")
        raise HTTPException(status_code=500, detail="Emotion analysis failed")


@app.post("/ai/clinical-analysis")
def clinical_analysis(body: ClinicalCaseIn):
    if analyze_complex_case is None:
        raise HTTPException(status_code=503, detail="Clinical AI not available")

    try:
        result = analyze_complex_case(body.case_data)
        return {**result, "timestamp": datetime.utcnow().isoformat() + "Z"}
    except Exception as e:
        logger.error(f"Clinical analysis failed | Error={str(e)}")
        raise HTTPException(status_code=500, detail="Clinical analysis failed")


@app.post("/ai/multimodal-upload")
async def multimodal_upload(file: UploadFile = File(...)):
    if process_multimodal_input is None:
        raise HTTPException(
            status_code=503, detail="Multimodal processing not available"
        )

    try:
        file_data = await file.read()
        result = process_multimodal_input(
            file_data,
            file.filename or "unknown",
            file.content_type or "application/octet-stream",
        )
        return {**result, "timestamp": datetime.utcnow().isoformat() + "Z"}
    except Exception as e:
        logger.error(f"Multimodal processing failed | Error={str(e)}")
        raise HTTPException(status_code=500, detail="Multimodal processing failed")


@app.post("/workflows/setup/{user_id}")
def setup_workflows(user_id: int, preferences: Dict[str, Any]):
    if setup_user_workflows is None:
        raise HTTPException(
            status_code=503, detail="Autonomous workflows not available"
        )

    try:
        workflow_ids = setup_user_workflows(user_id, preferences)
        return {
            "user_id": user_id,
            "workflow_ids": workflow_ids,
            "message": f"Set up {len(workflow_ids)} workflows",
            "timestamp": datetime.utcnow().isoformat() + "Z",
        }
    except Exception as e:
        logger.error(f"Workflow setup failed | Error={str(e)}")
        raise HTTPException(status_code=500, detail="Workflow setup failed")


@app.post("/workflows/execute/{user_id}")
def execute_workflows(user_id: int, context: Dict[str, Any]):
    if execute_user_workflows is None:
        raise HTTPException(
            status_code=503, detail="Autonomous workflows not available"
        )

    try:
        results = execute_user_workflows(user_id, context)
        return {
            "user_id": user_id,
            "workflow_results": results,
            "executed_count": len(results),
            "timestamp": datetime.utcnow().isoformat() + "Z",
        }
    except Exception as e:
        logger.error(f"Workflow execution failed | Error={str(e)}")
        raise HTTPException(status_code=500, detail="Workflow execution failed")


@app.post("/elite/federated-learning/train")
@track_elite_endpoint_enhanced("federated_learning")
def federated_learning_train(client_data: Dict[str, Any]):
    if not is_elite_feature_enabled(EliteFeature.FEDERATED_LEARNING):
        raise HTTPException(status_code=503, detail="Federated learning not enabled")

    try:
        manager = create_federated_manager()

        client_id = client_data.get("client_id", "anonymous_client")
        client_weights = client_data.get("client_weights", [])

        if client_id not in manager.clients:
            manager.register_client(client_id)

        formatted_data = {client_id: {"weights": client_weights}}
        results = manager.federated_round(formatted_data)

        return {
            "global_weights_updated": results is not None,
            "training_metrics": manager.get_training_metrics(),
            "client_id": client_id,
            "federated_round": manager.aggregator.round_number,
            "timestamp": datetime.utcnow().isoformat() + "Z",
        }
    except Exception as e:
        logger.error(f"Federated learning failed | Error={str(e)}")
        raise HTTPException(status_code=500, detail="Federated learning failed")


@app.post("/elite/causal-analysis/analyze")
@track_elite_endpoint_enhanced("causal_analysis")
def causal_analysis(user_state: Dict[str, Any]):
    if not is_elite_feature_enabled(EliteFeature.CAUSAL_AI):
        raise HTTPException(status_code=503, detail="Causal AI not enabled")

    try:
        engine = create_causal_inference_engine()
        analysis = engine.analyze_causal_factors(user_state)
        return analysis
    except Exception as e:
        logger.error(f"Causal analysis failed | Error={str(e)}")
        raise HTTPException(status_code=500, detail="Causal analysis failed")


@app.post("/elite/edge-ai/deploy")
@track_elite_endpoint_enhanced("edge_ai")
def deploy_edge_model(request_data: Dict[str, Any]):
    if not is_elite_feature_enabled(EliteFeature.EDGE_AI):
        raise HTTPException(status_code=503, detail="Edge AI not enabled")

    try:
        manager = create_edge_ai_manager()
        model_type = request_data.get("model_type", "emotion")

        model_type_mapping = {
            "emotion_classifier": "emotion",
            "risk_predictor": "risk",
            "emotion": "emotion",
            "risk": "risk",
        }

        mapped_model_type = model_type_mapping.get(model_type, "emotion")
        deployment_id = manager.deploy_model(mapped_model_type)

        if deployment_id:
            client_code = manager.get_client_deployment_code(deployment_id)
            return {
                "deployment_id": deployment_id,
                "model_type": mapped_model_type,
                "original_request": model_type,
                "client_code": client_code,
                "deployment_status": "deployed",
                "timestamp": datetime.utcnow().isoformat() + "Z",
            }
        else:
            raise HTTPException(status_code=500, detail="Model deployment failed")
    except Exception as e:
        logger.error(f"Edge AI deployment failed | Error={str(e)}")
        raise HTTPException(status_code=500, detail="Edge AI deployment failed")


@app.post("/elite/neuromorphic/process")
@track_elite_endpoint_enhanced("neuromorphic")
def neuromorphic_processing(emotional_inputs: Dict[str, Any]):
    if not is_elite_feature_enabled(EliteFeature.NEUROMORPHIC):
        raise HTTPException(
            status_code=503, detail="Neuromorphic processing not enabled"
        )

    try:
        processor = create_neuromorphic_processor()
        results = processor.process_emotional_state(emotional_inputs)
        return results
    except Exception as e:
        logger.error(f"Neuromorphic processing failed | Error={str(e)}")
        raise HTTPException(status_code=500, detail="Neuromorphic processing failed")


@app.post("/elite/graph-neural/analyze")
@track_elite_endpoint_enhanced("graph_neural")
def graph_neural_analysis(request_data: Dict[str, Any]):
    if not is_elite_feature_enabled(EliteFeature.GRAPH_NEURAL_NETWORKS):
        raise HTTPException(status_code=503, detail="Graph neural networks not enabled")

    try:
        analyzer = create_recovery_graph_analyzer()
        user_id = request_data.get("user_id", "anonymous")
        user_state = request_data.get("user_state", {})
        analysis = analyzer.analyze_user_recovery_network(user_id, user_state)
        return analysis
    except Exception as e:
        logger.error(f"Graph analysis failed | Error={str(e)}")
        raise HTTPException(status_code=500, detail="Graph analysis failed")


@app.post("/elite/quantum-crypto/encrypt")
@track_elite_endpoint_enhanced("quantum_crypto")
def quantum_encrypt(request_data: Dict[str, Any]):
    if not is_elite_feature_enabled(EliteFeature.QUANTUM_CRYPTO):
        raise HTTPException(status_code=503, detail="Quantum cryptography not enabled")

    try:
        crypto = create_quantum_crypto()
        key_id = crypto.generate_keypair()
        plaintext = request_data.get("plaintext", "")
        result = crypto.encrypt(key_id, plaintext)

        if result:
            return result
        else:
            raise HTTPException(status_code=500, detail="Quantum encryption failed")
    except Exception as e:
        logger.error(f"Quantum encryption failed | Error={str(e)}")
        raise HTTPException(status_code=500, detail="Quantum encryption failed")


@app.post("/elite/explainable-ai/predict")
@track_elite_endpoint_enhanced("explainable_ai")
def explainable_prediction(prediction_request: Dict[str, Any]):
    if not is_elite_feature_enabled(EliteFeature.EXPLAINABLE_AI):
        raise HTTPException(status_code=503, detail="Explainable AI not enabled")

    try:
        engine = create_explainable_ai_engine()
        input_data = prediction_request.get("input_data", {})
        prediction = prediction_request.get("prediction", {})
        explanation = engine.explain_prediction(input_data, prediction)
        return explanation
    except Exception as e:
        logger.error(f"Explainable AI failed | Error={str(e)}")
        raise HTTPException(status_code=500, detail="Explainable AI failed")


@app.post("/elite/differential-privacy/analyze")
@track_elite_endpoint_enhanced("differential_privacy")
def differential_privacy_analyze(request_data: Dict[str, Any]):
    if not is_elite_feature_enabled(EliteFeature.DIFFERENTIAL_PRIVACY):
        raise HTTPException(status_code=503, detail="Differential privacy not enabled")

    try:
        protector = create_clinical_privacy_protector()
        analysis_type = request_data.get("analysis_type", "emotion_analysis")
        epsilon = request_data.get("epsilon", 1.0)
        input_data = request_data.get("data", [])
        result: Union[Dict[str, float], List[Dict[str, Any]], Dict[str, str]] = {}

        if analysis_type == "emotion_analysis":
            if isinstance(input_data, list):
                emotion_dict = {}
                for i, val in enumerate(input_data):
                    if isinstance(val, str):
                        positive_words = [
                            "happy",
                            "good",
                            "great",
                            "excellent",
                            "wonderful",
                            "amazing",
                        ]
                        negative_words = [
                            "sad",
                            "bad",
                            "terrible",
                            "awful",
                            "horrible",
                            "stressed",
                        ]

                        val_lower = val.lower()
                        score = 0.5  # neutral default
                        if any(word in val_lower for word in positive_words):
                            score = 0.8
                        elif any(word in val_lower for word in negative_words):
                            score = 0.2
                        emotion_dict[f"emotion_{i}"] = score
                    else:
                        emotion_dict[f"emotion_{i}"] = float(val)
                result = protector.privatize_emotion_analysis(
                    emotion_dict, "anonymous", epsilon
                )
            else:
                result = protector.privatize_emotion_analysis(
                    input_data, "anonymous", epsilon
                )
        elif analysis_type == "risk_assessment":
            if isinstance(input_data, list):
                risk_factors = [
                    {"name": f"factor_{i}", "score": float(val)}
                    for i, val in enumerate(input_data)
                ]
                risk_result = protector.privatize_risk_assessment(
                    risk_factors, "anonymous", epsilon
                )
                result = risk_result
            else:
                risk_result = protector.privatize_risk_assessment(
                    input_data, "anonymous", epsilon
                )
                result = risk_result
        else:
            if isinstance(input_data, dict):
                stats_result = protector.privatize_aggregated_stats(input_data, epsilon)
                result = stats_result
            else:
                result = {"error": "Unsupported data type for privacy analysis"}

        return {
            "analysis_type": analysis_type,
            "privacy_epsilon": float(epsilon),
            "result": result,
            "privacy_guaranteed": True,
            "timestamp": datetime.utcnow().isoformat() + "Z",
        }
    except Exception as e:
        logger.error(f"Differential privacy analysis failed | Error={str(e)}")
        raise HTTPException(
            status_code=500, detail="Differential privacy analysis failed"
        )


@app.post("/elite/continual-learning/train")
@track_elite_endpoint_enhanced("continual_learning")
def continual_learning_train(task_data: Dict[str, Any]):
    if not is_elite_feature_enabled(EliteFeature.CONTINUAL_LEARNING):
        raise HTTPException(status_code=503, detail="Continual learning not enabled")

    try:
        from continual_learning import create_continual_learner

        learner = create_continual_learner()

        task_id = task_data.get("task_id", "default_task")
        training_data = task_data.get("task_data", {})

        if isinstance(training_data, dict):
            training_data = [training_data]
        elif not isinstance(training_data, list):
            training_data = [{"data": training_data}]

        result = learner.learn_new_task(task_id, training_data)
        performance = learner._evaluate_performance(training_data)

        return {
            "task_id": task_id,
            "training_result": result,
            "knowledge_retention": performance,
            "timestamp": datetime.utcnow().isoformat() + "Z",
        }
    except Exception as e:
        logger.error(
            f"Continual learning failed | Error={str(e)} | TaskData={task_data}"
        )
        raise HTTPException(
            status_code=500, detail=f"Continual learning failed: {str(e)}"
        )


@app.post("/elite/homomorphic/compute")
@track_elite_endpoint_enhanced("homomorphic")
def homomorphic_compute(computation_request: Dict[str, Any]):
    if not is_elite_feature_enabled(EliteFeature.HOMOMORPHIC_ENCRYPTION):
        raise HTTPException(
            status_code=503, detail="Homomorphic encryption not enabled"
        )

    try:
        from homomorphic_encryption import create_homomorphic_processor

        processor = create_homomorphic_processor()

        operation = computation_request.get("operation", "secure_sum")
        data = computation_request.get("data", [])

        if operation == "secure_sum":
            result = processor.secure_risk_aggregation(data)
        elif operation == "secure_aggregation":
            result = processor.secure_risk_aggregation(data)
        elif operation == "outcome_comparison":
            group_a = computation_request.get("group_a", [])
            group_b = computation_request.get("group_b", [])
            result = processor.secure_outcome_comparison(group_a, group_b)
        else:
            result = {"error": f"Unknown operation: {operation}"}

        return {
            "operation": operation,
            "result": result,
            "privacy_guaranteed": True,
            "computation_summary": processor.get_computation_summary(),
            "timestamp": datetime.utcnow().isoformat() + "Z",
        }
    except Exception as e:
        logger.error(f"Homomorphic encryption failed | Error={str(e)}")
        raise HTTPException(status_code=500, detail="Homomorphic encryption failed")


@app.get("/elite/system-status")
@track_elite_endpoint_enhanced("system_status")
def elite_system_status():
    try:
        config = get_elite_config()
        return config.get_system_status()
    except Exception as e:
        logger.error(f"Elite system status failed | Error={str(e)}")
        raise HTTPException(status_code=500, detail="System status unavailable")


@app.get("/elite/metrics")
@track_elite_endpoint_enhanced("elite_metrics")
def elite_metrics():
    """Get elite AI system metrics"""
    try:
        if feature_flags.is_enabled("enhanced_observability"):
            return enhanced_observability.get_metrics_summary()
        else:
            return {"message": "Enhanced observability not enabled"}
    except Exception as e:
        logger.error(f"Elite metrics failed | Error={str(e)}")
        raise HTTPException(status_code=500, detail="Metrics unavailable")


@app.get("/metrics")
def prometheus_metrics():
    """Prometheus metrics endpoint for monitoring"""
    try:
        from fastapi.responses import Response

        return Response(
            enhanced_observability.get_prometheus_metrics(), media_type="text/plain"
        )
    except Exception as e:
        logger.error(f"Prometheus metrics failed | Error={str(e)}")
        raise HTTPException(status_code=500, detail="Metrics unavailable")


# Optional routers
if coping_router:
    app.include_router(coping_router)
if briefing_router:
    app.include_router(briefing_router)<|MERGE_RESOLUTION|>--- conflicted
+++ resolved
@@ -1,675 +1,53 @@
-# main.py
+import re
+import logging
+from datetime import datetime
 from fastapi import FastAPI, HTTPException, Request
-from fastapi.middleware.cors import CORSMiddleware
-from fastapi.responses import JSONResponse
-from fastapi.staticfiles import StaticFiles
-from pydantic import BaseModel, Field
-from datetime import datetime
-import logging
-import re
+from pydantic import BaseModel
+from typing import Optional, List
 
 # Import your multi-agent pipeline
 from agents import run_multi_agent
-from fastapi import UploadFile, File
-from typing import Dict, Any, Optional, Union, List
 
-# Optional routers (only if present)
-try:
-    from coping import router as coping_router
-except Exception:
-    coping_router = None  # type: ignore[assignment]
+# Configure logging
+logging.basicConfig(level=logging.INFO, format="%(asctime)s [%(levelname)s] %(message)s")
+logger = logging.getLogger(__name__)
 
-try:
-    from briefing import router as briefing_router
-except Exception:
-    briefing_router = None  # type: ignore[assignment]
+# FastAPI app
+app = FastAPI(title="RecoveryOS API", version="0.1.0")
 
-# ----------------------
-# Logging Setup
-# ----------------------
-logging.basicConfig(
-    level=logging.INFO,
-    format="%(asctime)s | %(levelname)s | %(message)s",
-    handlers=[logging.StreamHandler()],
-)
-logger = logging.getLogger("recoveryos")
+# ----------- Models -----------
+class AgentsIn(BaseModel):
+    topic: str
+    horizon: Optional[str] = None
+    okrs: Optional[List[str]] = None
 
-try:
-    from multimodal import process_multimodal_input
-    from emotion_ai import analyze_emotion_and_respond
-    from clinical_agents import analyze_complex_case
-    from autonomous_workflows import setup_user_workflows, execute_user_workflows
-    from federated_learning import create_federated_manager
-    from differential_privacy import create_clinical_privacy_protector
-    from causal_ai import create_causal_inference_engine
-    from edge_ai import create_edge_ai_manager
-    from neuromorphic import create_neuromorphic_processor
-    from graph_neural_networks import create_recovery_graph_analyzer
-    from quantum_crypto import create_quantum_crypto
-    from explainable_ai import create_explainable_ai_engine
-    from elite_config import get_elite_config, is_elite_feature_enabled, EliteFeature
-    from observability_enhanced import (
-        track_elite_endpoint_enhanced,
-        enhanced_observability,
-    )
-    from feature_flags import feature_flags
-except Exception as e:
-    logger.warning(f"Advanced AI modules not available: {e}")
-    process_multimodal_input = None  # type: ignore[assignment]
-    analyze_emotion_and_respond = None  # type: ignore[assignment]
-    analyze_complex_case = None  # type: ignore[assignment]
-    setup_user_workflows = None  # type: ignore[assignment]
-    execute_user_workflows = None  # type: ignore[assignment]
+# ----------- Routes -----------
 
-
-# ----------------------
-# App & Middleware
-# ----------------------
-app = FastAPI(
-    title="RecoveryOS API",
-    version="0.1.0",
-    description="AI-powered relapse prevention platform for addiction recovery",
-)
-
-# Secure CORS (tight)
-ALLOWED_ORIGINS = [
-    "http://localhost:8000",
-    "http://127.0.0.1:8000",
-    "http://localhost:3000",
-    "http://127.0.0.1:3000",
-    "https://recoveryos.app",
-]
-app.add_middleware(
-    CORSMiddleware,
-    allow_origins=ALLOWED_ORIGINS,
-    allow_credentials=True,
-    allow_methods=["POST", "GET"],
-    allow_headers=["*"],
-    expose_headers=["X-Request-ID"],
-)
-
-# Serve static UI (e.g., /ui/agents.html)
-app.mount("/ui", StaticFiles(directory="ui", html=True), name="ui")
-
-
-# ----------------------
-# Models
-# ----------------------
-class Checkin(BaseModel):
-    mood: int = Field(
-        ..., ge=1, le=5, description="Mood level: 1 (struggling) to 5 (strong)"
-    )
-    urge: int = Field(..., ge=1, le=5, description="Urge to use: 1 (low) to 5 (high)")
-    sleep_hours: float = Field(0, ge=0, le=24, description="Hours slept last night")
-    isolation_score: int = Field(
-        0, ge=0, le=5, description="Social connection: 1 (isolated) to 5 (connected)"
-    )
-
-
-class AgentsIn(BaseModel):
-    topic: str = Field(..., min_length=5, max_length=200)
-    horizon: str = Field(default="90 days", max_length=50)
-    okrs: str = Field(
-        default="1) Cash-flow positive 2) Consistent scaling 3) CSAT 85%",
-        max_length=500,
-    )
-
-
-class EmotionalAnalysisIn(BaseModel):
-    text: str = Field(..., min_length=1, max_length=1000)
-    user_id: Optional[int] = None
-
-
-class ClinicalCaseIn(BaseModel):
-    case_data: Dict[str, Any]
-    case_type: str = Field(
-        ..., description="dual_diagnosis, poly_substance, or trauma_informed"
-    )
-
-
-# ----------------------
-# Routes
-# ----------------------
-@app.get("/", response_class=JSONResponse)
-def root():
-    return {
-        "ok": True,
-        "service": "RecoveryOS",
-        "version": app.version,
-        "timestamp": datetime.utcnow().isoformat() + "Z",
-        "environment": "production",
-    }
-
-
-@app.get("/healthz", response_class=JSONResponse)
-def health():
-    return {
-        "status": "ok",
-        "app": "RecoveryOS",
-        "timestamp": datetime.utcnow().isoformat() + "Z",
-    }
-
-
-@app.post("/checkins")
-def create_checkin(checkin: Checkin, request: Request):
-    client_ip = request.client.host if request.client else "unknown"
-    request_id = f"req-{hash(f'{client_ip}-{datetime.utcnow().timestamp()}') % 10**8}"
-    logger.info(
-        f"Check-in received | ID={request_id} | Urge={checkin.urge} | Mood={checkin.mood}"
-    )
-
-    # Safety guardrail
-    if checkin.urge >= 4:
-        tool = "Urge Surfing — 5-minute guided wave visualization"
-    elif checkin.mood <= 2:
-        tool = "Grounding — 5-4-3-2-1 sensory exercise"
-    elif checkin.sleep_hours < 5:
-        tool = "Sleep Hygiene Tip: Try a 10-minute body scan"
-    else:
-        tool = "Breathing — Box breathing 4x4"
-
-    logger.info(f"Tool suggested | ID={request_id} | Tool='{tool}'")
-    return {
-        "message": "Check-in received",
-        "tool": tool,
-        "data": checkin.dict(),
-        "timestamp": datetime.utcnow().isoformat() + "Z",
-        "request_id": request_id,
-    }
+@app.get("/healthz")
+def healthz():
+    return {"status": "ok", "timestamp": datetime.utcnow().isoformat() + "Z"}
 
 
 @app.post("/agents/run")
 def agents_run(body: AgentsIn, request: Request):
-<<<<<<< HEAD
     client_host = request.client.host if request.client else "unknown"
-    request_id = (
-        f"agent-{hash(f'{client_host}-{datetime.utcnow().timestamp()}') % 10**8}"
-    )
-=======
-    client_host = request.client.host if request.client else 'unknown'
     request_id = f"agent-{hash(f'{client_host}-{datetime.utcnow().timestamp()}') % 10**8}"
->>>>>>> 24989d5f
     logger.info(f"Agent pipeline started | ID={request_id} | Topic='{body.topic}'")
+
     try:
-        # Prompt injection safety
+        # Prompt injection / secret guard
         if re.search(r"password|token|secret|PHI", body.topic, re.I):
             raise HTTPException(
-                status_code=400, detail="Invalid topic — restricted keywords detected"
+                status_code=400,
+                detail="Invalid topic — restricted keywords detected"
             )
 
+        # Optional: minimal per-request context
         user_context = {"user_id": "anonymous"}
+
+        # Run multi-agent pipeline (topic, horizon, okrs, context)
         result = run_multi_agent(body.topic, body.horizon, body.okrs, user_context)
 
-        # De-identification scan
+        # De-identification scan (defense-in-depth)
         for key in ["researcher", "analyst", "critic", "strategist", "advisor_memo"]:
-            if key in result and result[key]:
-                if re.search(r"patient \d+|name:|DOB:", result[key], re.I):
-                    logger.warning(
-                        f"Potential PHI detected in {key} output — redacting"
-                    )
-                    result[key] = "[REDACTED] Output may contain sensitive data."
-
-        logger.info(f"Agent pipeline completed | ID={request_id}")
-        return {
-            **result,
-            "request_id": request_id,
-            "timestamp": datetime.utcnow().isoformat() + "Z",
-        }
-
-    except HTTPException:
-        raise
-    except Exception as e:
-        logger.error(f"Agent pipeline failed | ID={request_id} | Error={str(e)}")
-        raise HTTPException(
-            status_code=500, detail="Internal agent error — please try again"
-        )
-
-
-@app.post("/ai/emotion-analysis")
-def emotion_analysis(body: EmotionalAnalysisIn):
-    if analyze_emotion_and_respond is None:
-        raise HTTPException(status_code=503, detail="Emotional AI not available")
-
-    try:
-        user_context = {"user_id": body.user_id} if body.user_id else {}
-        result = analyze_emotion_and_respond(body.text, user_context)
-        return {**result, "timestamp": datetime.utcnow().isoformat() + "Z"}
-    except Exception as e:
-        logger.error(f"Emotion analysis failed | Error={str(e)}")
-        raise HTTPException(status_code=500, detail="Emotion analysis failed")
-
-
-@app.post("/ai/clinical-analysis")
-def clinical_analysis(body: ClinicalCaseIn):
-    if analyze_complex_case is None:
-        raise HTTPException(status_code=503, detail="Clinical AI not available")
-
-    try:
-        result = analyze_complex_case(body.case_data)
-        return {**result, "timestamp": datetime.utcnow().isoformat() + "Z"}
-    except Exception as e:
-        logger.error(f"Clinical analysis failed | Error={str(e)}")
-        raise HTTPException(status_code=500, detail="Clinical analysis failed")
-
-
-@app.post("/ai/multimodal-upload")
-async def multimodal_upload(file: UploadFile = File(...)):
-    if process_multimodal_input is None:
-        raise HTTPException(
-            status_code=503, detail="Multimodal processing not available"
-        )
-
-    try:
-        file_data = await file.read()
-        result = process_multimodal_input(
-            file_data,
-            file.filename or "unknown",
-            file.content_type or "application/octet-stream",
-        )
-        return {**result, "timestamp": datetime.utcnow().isoformat() + "Z"}
-    except Exception as e:
-        logger.error(f"Multimodal processing failed | Error={str(e)}")
-        raise HTTPException(status_code=500, detail="Multimodal processing failed")
-
-
-@app.post("/workflows/setup/{user_id}")
-def setup_workflows(user_id: int, preferences: Dict[str, Any]):
-    if setup_user_workflows is None:
-        raise HTTPException(
-            status_code=503, detail="Autonomous workflows not available"
-        )
-
-    try:
-        workflow_ids = setup_user_workflows(user_id, preferences)
-        return {
-            "user_id": user_id,
-            "workflow_ids": workflow_ids,
-            "message": f"Set up {len(workflow_ids)} workflows",
-            "timestamp": datetime.utcnow().isoformat() + "Z",
-        }
-    except Exception as e:
-        logger.error(f"Workflow setup failed | Error={str(e)}")
-        raise HTTPException(status_code=500, detail="Workflow setup failed")
-
-
-@app.post("/workflows/execute/{user_id}")
-def execute_workflows(user_id: int, context: Dict[str, Any]):
-    if execute_user_workflows is None:
-        raise HTTPException(
-            status_code=503, detail="Autonomous workflows not available"
-        )
-
-    try:
-        results = execute_user_workflows(user_id, context)
-        return {
-            "user_id": user_id,
-            "workflow_results": results,
-            "executed_count": len(results),
-            "timestamp": datetime.utcnow().isoformat() + "Z",
-        }
-    except Exception as e:
-        logger.error(f"Workflow execution failed | Error={str(e)}")
-        raise HTTPException(status_code=500, detail="Workflow execution failed")
-
-
-@app.post("/elite/federated-learning/train")
-@track_elite_endpoint_enhanced("federated_learning")
-def federated_learning_train(client_data: Dict[str, Any]):
-    if not is_elite_feature_enabled(EliteFeature.FEDERATED_LEARNING):
-        raise HTTPException(status_code=503, detail="Federated learning not enabled")
-
-    try:
-        manager = create_federated_manager()
-
-        client_id = client_data.get("client_id", "anonymous_client")
-        client_weights = client_data.get("client_weights", [])
-
-        if client_id not in manager.clients:
-            manager.register_client(client_id)
-
-        formatted_data = {client_id: {"weights": client_weights}}
-        results = manager.federated_round(formatted_data)
-
-        return {
-            "global_weights_updated": results is not None,
-            "training_metrics": manager.get_training_metrics(),
-            "client_id": client_id,
-            "federated_round": manager.aggregator.round_number,
-            "timestamp": datetime.utcnow().isoformat() + "Z",
-        }
-    except Exception as e:
-        logger.error(f"Federated learning failed | Error={str(e)}")
-        raise HTTPException(status_code=500, detail="Federated learning failed")
-
-
-@app.post("/elite/causal-analysis/analyze")
-@track_elite_endpoint_enhanced("causal_analysis")
-def causal_analysis(user_state: Dict[str, Any]):
-    if not is_elite_feature_enabled(EliteFeature.CAUSAL_AI):
-        raise HTTPException(status_code=503, detail="Causal AI not enabled")
-
-    try:
-        engine = create_causal_inference_engine()
-        analysis = engine.analyze_causal_factors(user_state)
-        return analysis
-    except Exception as e:
-        logger.error(f"Causal analysis failed | Error={str(e)}")
-        raise HTTPException(status_code=500, detail="Causal analysis failed")
-
-
-@app.post("/elite/edge-ai/deploy")
-@track_elite_endpoint_enhanced("edge_ai")
-def deploy_edge_model(request_data: Dict[str, Any]):
-    if not is_elite_feature_enabled(EliteFeature.EDGE_AI):
-        raise HTTPException(status_code=503, detail="Edge AI not enabled")
-
-    try:
-        manager = create_edge_ai_manager()
-        model_type = request_data.get("model_type", "emotion")
-
-        model_type_mapping = {
-            "emotion_classifier": "emotion",
-            "risk_predictor": "risk",
-            "emotion": "emotion",
-            "risk": "risk",
-        }
-
-        mapped_model_type = model_type_mapping.get(model_type, "emotion")
-        deployment_id = manager.deploy_model(mapped_model_type)
-
-        if deployment_id:
-            client_code = manager.get_client_deployment_code(deployment_id)
-            return {
-                "deployment_id": deployment_id,
-                "model_type": mapped_model_type,
-                "original_request": model_type,
-                "client_code": client_code,
-                "deployment_status": "deployed",
-                "timestamp": datetime.utcnow().isoformat() + "Z",
-            }
-        else:
-            raise HTTPException(status_code=500, detail="Model deployment failed")
-    except Exception as e:
-        logger.error(f"Edge AI deployment failed | Error={str(e)}")
-        raise HTTPException(status_code=500, detail="Edge AI deployment failed")
-
-
-@app.post("/elite/neuromorphic/process")
-@track_elite_endpoint_enhanced("neuromorphic")
-def neuromorphic_processing(emotional_inputs: Dict[str, Any]):
-    if not is_elite_feature_enabled(EliteFeature.NEUROMORPHIC):
-        raise HTTPException(
-            status_code=503, detail="Neuromorphic processing not enabled"
-        )
-
-    try:
-        processor = create_neuromorphic_processor()
-        results = processor.process_emotional_state(emotional_inputs)
-        return results
-    except Exception as e:
-        logger.error(f"Neuromorphic processing failed | Error={str(e)}")
-        raise HTTPException(status_code=500, detail="Neuromorphic processing failed")
-
-
-@app.post("/elite/graph-neural/analyze")
-@track_elite_endpoint_enhanced("graph_neural")
-def graph_neural_analysis(request_data: Dict[str, Any]):
-    if not is_elite_feature_enabled(EliteFeature.GRAPH_NEURAL_NETWORKS):
-        raise HTTPException(status_code=503, detail="Graph neural networks not enabled")
-
-    try:
-        analyzer = create_recovery_graph_analyzer()
-        user_id = request_data.get("user_id", "anonymous")
-        user_state = request_data.get("user_state", {})
-        analysis = analyzer.analyze_user_recovery_network(user_id, user_state)
-        return analysis
-    except Exception as e:
-        logger.error(f"Graph analysis failed | Error={str(e)}")
-        raise HTTPException(status_code=500, detail="Graph analysis failed")
-
-
-@app.post("/elite/quantum-crypto/encrypt")
-@track_elite_endpoint_enhanced("quantum_crypto")
-def quantum_encrypt(request_data: Dict[str, Any]):
-    if not is_elite_feature_enabled(EliteFeature.QUANTUM_CRYPTO):
-        raise HTTPException(status_code=503, detail="Quantum cryptography not enabled")
-
-    try:
-        crypto = create_quantum_crypto()
-        key_id = crypto.generate_keypair()
-        plaintext = request_data.get("plaintext", "")
-        result = crypto.encrypt(key_id, plaintext)
-
-        if result:
-            return result
-        else:
-            raise HTTPException(status_code=500, detail="Quantum encryption failed")
-    except Exception as e:
-        logger.error(f"Quantum encryption failed | Error={str(e)}")
-        raise HTTPException(status_code=500, detail="Quantum encryption failed")
-
-
-@app.post("/elite/explainable-ai/predict")
-@track_elite_endpoint_enhanced("explainable_ai")
-def explainable_prediction(prediction_request: Dict[str, Any]):
-    if not is_elite_feature_enabled(EliteFeature.EXPLAINABLE_AI):
-        raise HTTPException(status_code=503, detail="Explainable AI not enabled")
-
-    try:
-        engine = create_explainable_ai_engine()
-        input_data = prediction_request.get("input_data", {})
-        prediction = prediction_request.get("prediction", {})
-        explanation = engine.explain_prediction(input_data, prediction)
-        return explanation
-    except Exception as e:
-        logger.error(f"Explainable AI failed | Error={str(e)}")
-        raise HTTPException(status_code=500, detail="Explainable AI failed")
-
-
-@app.post("/elite/differential-privacy/analyze")
-@track_elite_endpoint_enhanced("differential_privacy")
-def differential_privacy_analyze(request_data: Dict[str, Any]):
-    if not is_elite_feature_enabled(EliteFeature.DIFFERENTIAL_PRIVACY):
-        raise HTTPException(status_code=503, detail="Differential privacy not enabled")
-
-    try:
-        protector = create_clinical_privacy_protector()
-        analysis_type = request_data.get("analysis_type", "emotion_analysis")
-        epsilon = request_data.get("epsilon", 1.0)
-        input_data = request_data.get("data", [])
-        result: Union[Dict[str, float], List[Dict[str, Any]], Dict[str, str]] = {}
-
-        if analysis_type == "emotion_analysis":
-            if isinstance(input_data, list):
-                emotion_dict = {}
-                for i, val in enumerate(input_data):
-                    if isinstance(val, str):
-                        positive_words = [
-                            "happy",
-                            "good",
-                            "great",
-                            "excellent",
-                            "wonderful",
-                            "amazing",
-                        ]
-                        negative_words = [
-                            "sad",
-                            "bad",
-                            "terrible",
-                            "awful",
-                            "horrible",
-                            "stressed",
-                        ]
-
-                        val_lower = val.lower()
-                        score = 0.5  # neutral default
-                        if any(word in val_lower for word in positive_words):
-                            score = 0.8
-                        elif any(word in val_lower for word in negative_words):
-                            score = 0.2
-                        emotion_dict[f"emotion_{i}"] = score
-                    else:
-                        emotion_dict[f"emotion_{i}"] = float(val)
-                result = protector.privatize_emotion_analysis(
-                    emotion_dict, "anonymous", epsilon
-                )
-            else:
-                result = protector.privatize_emotion_analysis(
-                    input_data, "anonymous", epsilon
-                )
-        elif analysis_type == "risk_assessment":
-            if isinstance(input_data, list):
-                risk_factors = [
-                    {"name": f"factor_{i}", "score": float(val)}
-                    for i, val in enumerate(input_data)
-                ]
-                risk_result = protector.privatize_risk_assessment(
-                    risk_factors, "anonymous", epsilon
-                )
-                result = risk_result
-            else:
-                risk_result = protector.privatize_risk_assessment(
-                    input_data, "anonymous", epsilon
-                )
-                result = risk_result
-        else:
-            if isinstance(input_data, dict):
-                stats_result = protector.privatize_aggregated_stats(input_data, epsilon)
-                result = stats_result
-            else:
-                result = {"error": "Unsupported data type for privacy analysis"}
-
-        return {
-            "analysis_type": analysis_type,
-            "privacy_epsilon": float(epsilon),
-            "result": result,
-            "privacy_guaranteed": True,
-            "timestamp": datetime.utcnow().isoformat() + "Z",
-        }
-    except Exception as e:
-        logger.error(f"Differential privacy analysis failed | Error={str(e)}")
-        raise HTTPException(
-            status_code=500, detail="Differential privacy analysis failed"
-        )
-
-
-@app.post("/elite/continual-learning/train")
-@track_elite_endpoint_enhanced("continual_learning")
-def continual_learning_train(task_data: Dict[str, Any]):
-    if not is_elite_feature_enabled(EliteFeature.CONTINUAL_LEARNING):
-        raise HTTPException(status_code=503, detail="Continual learning not enabled")
-
-    try:
-        from continual_learning import create_continual_learner
-
-        learner = create_continual_learner()
-
-        task_id = task_data.get("task_id", "default_task")
-        training_data = task_data.get("task_data", {})
-
-        if isinstance(training_data, dict):
-            training_data = [training_data]
-        elif not isinstance(training_data, list):
-            training_data = [{"data": training_data}]
-
-        result = learner.learn_new_task(task_id, training_data)
-        performance = learner._evaluate_performance(training_data)
-
-        return {
-            "task_id": task_id,
-            "training_result": result,
-            "knowledge_retention": performance,
-            "timestamp": datetime.utcnow().isoformat() + "Z",
-        }
-    except Exception as e:
-        logger.error(
-            f"Continual learning failed | Error={str(e)} | TaskData={task_data}"
-        )
-        raise HTTPException(
-            status_code=500, detail=f"Continual learning failed: {str(e)}"
-        )
-
-
-@app.post("/elite/homomorphic/compute")
-@track_elite_endpoint_enhanced("homomorphic")
-def homomorphic_compute(computation_request: Dict[str, Any]):
-    if not is_elite_feature_enabled(EliteFeature.HOMOMORPHIC_ENCRYPTION):
-        raise HTTPException(
-            status_code=503, detail="Homomorphic encryption not enabled"
-        )
-
-    try:
-        from homomorphic_encryption import create_homomorphic_processor
-
-        processor = create_homomorphic_processor()
-
-        operation = computation_request.get("operation", "secure_sum")
-        data = computation_request.get("data", [])
-
-        if operation == "secure_sum":
-            result = processor.secure_risk_aggregation(data)
-        elif operation == "secure_aggregation":
-            result = processor.secure_risk_aggregation(data)
-        elif operation == "outcome_comparison":
-            group_a = computation_request.get("group_a", [])
-            group_b = computation_request.get("group_b", [])
-            result = processor.secure_outcome_comparison(group_a, group_b)
-        else:
-            result = {"error": f"Unknown operation: {operation}"}
-
-        return {
-            "operation": operation,
-            "result": result,
-            "privacy_guaranteed": True,
-            "computation_summary": processor.get_computation_summary(),
-            "timestamp": datetime.utcnow().isoformat() + "Z",
-        }
-    except Exception as e:
-        logger.error(f"Homomorphic encryption failed | Error={str(e)}")
-        raise HTTPException(status_code=500, detail="Homomorphic encryption failed")
-
-
-@app.get("/elite/system-status")
-@track_elite_endpoint_enhanced("system_status")
-def elite_system_status():
-    try:
-        config = get_elite_config()
-        return config.get_system_status()
-    except Exception as e:
-        logger.error(f"Elite system status failed | Error={str(e)}")
-        raise HTTPException(status_code=500, detail="System status unavailable")
-
-
-@app.get("/elite/metrics")
-@track_elite_endpoint_enhanced("elite_metrics")
-def elite_metrics():
-    """Get elite AI system metrics"""
-    try:
-        if feature_flags.is_enabled("enhanced_observability"):
-            return enhanced_observability.get_metrics_summary()
-        else:
-            return {"message": "Enhanced observability not enabled"}
-    except Exception as e:
-        logger.error(f"Elite metrics failed | Error={str(e)}")
-        raise HTTPException(status_code=500, detail="Metrics unavailable")
-
-
-@app.get("/metrics")
-def prometheus_metrics():
-    """Prometheus metrics endpoint for monitoring"""
-    try:
-        from fastapi.responses import Response
-
-        return Response(
-            enhanced_observability.get_prometheus_metrics(), media_type="text/plain"
-        )
-    except Exception as e:
-        logger.error(f"Prometheus metrics failed | Error={str(e)}")
-        raise HTTPException(status_code=500, detail="Metrics unavailable")
-
-
-# Optional routers
-if coping_router:
-    app.include_router(coping_router)
-if briefing_router:
-    app.include_router(briefing_router)+            if key i
